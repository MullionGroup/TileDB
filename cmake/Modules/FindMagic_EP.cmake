#
# FindMagic_EP.cmake
#
# The MIT License
#
# Copyright (c) 2018-2021 TileDB, Inc.
#
# Permission is hereby granted, free of charge, to any person obtaining a copy
# of this software and associated documentation files (the "Software"), to deal
# in the Software without restriction, including without limitation the rights
# to use, copy, modify, merge, publish, distribute, sublicense, and/or sell
# copies of the Software, and to permit persons to whom the Software is
# furnished to do so, subject to the following conditions:
#
# The above copyright notice and this permission notice shall be included in
# all copies or substantial portions of the Software.
#
# THE SOFTWARE IS PROVIDED "AS IS", WITHOUT WARRANTY OF ANY KIND, EXPRESS OR
# IMPLIED, INCLUDING BUT NOT LIMITED TO THE WARRANTIES OF MERCHANTABILITY,
# FITNESS FOR A PARTICULAR PURPOSE AND NONINFRINGEMENT. IN NO EVENT SHALL THE
# AUTHORS OR COPYRIGHT HOLDERS BE LIABLE FOR ANY CLAIM, DAMAGES OR OTHER
# LIABILITY, WHETHER IN AN ACTION OF CONTRACT, TORT OR OTHERWISE, ARISING FROM,
# OUT OF OR IN CONNECTION WITH THE SOFTWARE OR THE USE OR OTHER DEALINGS IN
# THE SOFTWARE.
#
# Finds the Magic library, installing with an ExternalProject as necessary.
# This module defines:
#   - libmagic_INCLUDE_DIR, directory containing headers
#   - libmagic_LIBRARIES, the Magic library path
#   - libmagic_FOUND, whether Magic has been found
#   - libmagic_DICTIONARY, whether magic.mgc has been found
#   - The libmagic imported target

# Include some common helper functions.
include(TileDBCommon)

# Search the path set during the superbuild for the EP.
set(LIBMAGIC_PATHS ${TILEDB_EP_INSTALL_PREFIX})

if(TILEDB_LIBMAGIC_EP_BUILT)
  find_package(libmagic PATHS ${TILEDB_EP_INSTALL_PREFIX} ${TILEDB_DEPS_NO_DEFAULT_PATH})
endif()

if (TILEDB_LIBMAGIC_EP_BUILT)
  find_path(libmagic_INCLUDE_DIR
    NAMES magic.h
    PATHS ${LIBMAGIC_PATHS}
    PATH_SUFFIXES include
    ${NO_DEFAULT_PATH}
  )

  if (NOT libmagic_INCLUDE_DIR)
    find_path(libmagic_INCLUDE_DIR
      NAMES file/file.h
      PATHS ${LIBMAGIC_PATHS}
      PATH_SUFFIXES include
      ${NO_DEFAULT_PATH}
    )
  endif()

  # Link statically if installed with the EP.
  find_library(libmagic_LIBRARIES
    libmagic
    PATHS ${LIBMAGIC_PATHS}
    PATH_SUFFIXES lib a
    #${TILEDB_DEPS_NO_DEFAULT_PATH}
    ${NO_DEFAULT_PATH}
  )

  include(FindPackageHandleStandardArgs)
  FIND_PACKAGE_HANDLE_STANDARD_ARGS(libmagic
    REQUIRED_VARS libmagic_LIBRARIES libmagic_INCLUDE_DIR
  )
endif()

# if not yet built add it as an external project
if(NOT TILEDB_LIBMAGIC_EP_BUILT)
  if (TILEDB_SUPERBUILD)
    message(STATUS "Adding Magic as an external project")

    if (WIN32)
      set(CFLAGS_DEF "")
    else()
      set(CFLAGS_DEF "${CMAKE_C_FLAGS} -fPIC")
      set(CXXFLAGS_DEF "${CMAKE_CXX_FLAGS} -fPIC")
    endif()

    # For both windows/nix using tiledb fork of file-windows from julian-r who has build a cmake version and patched for msvc++
    # that was modified by tiledb to also build with cmake for nix
    ExternalProject_Add(ep_magic
      PREFIX "externals"
      GIT_REPOSITORY "https://github.com/TileDB-Inc/file-windows.git"
<<<<<<< HEAD
      GIT_TAG "5.38.1.tiledb"
=======
      GIT_TAG "5.38.2.tiledb"
>>>>>>> 0ab3c88c
      GIT_SUBMODULES_RECURSE TRUE
      UPDATE_COMMAND ""
      CMAKE_ARGS
        -DCMAKE_INSTALL_PREFIX=${TILEDB_EP_INSTALL_PREFIX}
        -DCMAKE_BUILD_TYPE=${CMAKE_BUILD_TYPE}
        "-DCMAKE_C_FLAGS=${CFLAGS_DEF}"
        -Dlibmagic_STATIC_LIB=ON
        -DBUILD_MAGIC_MACOS_UNIVERSAL=$ENV{BUILD_MAGIC_MACOS_UNIVERSAL}
      LOG_DOWNLOAD TRUE
      LOG_CONFIGURE TRUE
      LOG_BUILD TRUE
      LOG_INSTALL TRUE
      LOG_OUTPUT_ON_FAILURE ${TILEDB_LOG_OUTPUT_ON_FAILURE}
    )
    list(APPEND TILEDB_EXTERNAL_PROJECTS ep_magic)
    list(APPEND FORWARD_EP_CMAKE_ARGS
      -DTILEDB_LIBMAGIC_EP_BUILT=TRUE
    )

  else()
    message(FATAL_ERROR "Unable to find Magic")
  endif()
endif()

find_file(libmagic_DICTIONARY magic.mgc
  PATHS ${LIBMAGIC_PATHS}
  PATH_SUFFIXES bin share
  ${NO_DEFAULT_PATH}
)

if (libmagic_FOUND AND NOT TARGET libmagic)
  message(STATUS "Found Magic, adding imported target: ${libmagic_LIBRARIES}")
  add_library(libmagic UNKNOWN IMPORTED)
  set_target_properties(libmagic PROPERTIES
    IMPORTED_LOCATION "${libmagic_LIBRARIES}"
    INTERFACE_INCLUDE_DIRECTORIES "${libmagic_INCLUDE_DIR}"
  )
endif()

# If we built a static EP, install it if required.
if (TILEDB_LIBMAGIC_EP_BUILT AND TILEDB_INSTALL_STATIC_DEPS)
  install_target_libs(libmagic)
  install_target_libs(pcre2-posix)
  install_target_libs(pcre2-8)
endif()<|MERGE_RESOLUTION|>--- conflicted
+++ resolved
@@ -90,11 +90,7 @@
     ExternalProject_Add(ep_magic
       PREFIX "externals"
       GIT_REPOSITORY "https://github.com/TileDB-Inc/file-windows.git"
-<<<<<<< HEAD
-      GIT_TAG "5.38.1.tiledb"
-=======
       GIT_TAG "5.38.2.tiledb"
->>>>>>> 0ab3c88c
       GIT_SUBMODULES_RECURSE TRUE
       UPDATE_COMMAND ""
       CMAKE_ARGS
