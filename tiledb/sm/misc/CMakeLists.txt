--- conflicted
+++ resolved
@@ -152,12 +152,6 @@
      "${libmagic_INCLUDE_DIR}"
   )
 
-<<<<<<< HEAD
-    add_executable(unit_misc EXCLUDE_FROM_ALL)
-    target_link_libraries(unit_misc PRIVATE math)
-    find_package(Catch_EP REQUIRED)
-    target_link_libraries(unit_misc PUBLIC Catch2::Catch2)
-=======
   add_executable(unit_misc EXCLUDE_FROM_ALL)
   target_link_libraries(unit_misc PRIVATE math)
   find_package(Catch_EP REQUIRED)
@@ -166,7 +160,6 @@
     PRIVATE
     "${CMAKE_SOURCE_DIR}"
   )
->>>>>>> 0ab3c88c
 
   # Sources for tests
   target_sources(unit_misc PUBLIC test/main.cc test/unit_math.cc test/unit_hilbert.cc)
