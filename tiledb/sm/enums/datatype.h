--- conflicted
+++ resolved
@@ -365,19 +365,10 @@
 }
 
 /** Throws error if the input Datatype's enum is not between 0 and 41. */
-<<<<<<< HEAD
-inline void ensure_datatype_is_valid(Datatype type) {
-  auto datatype_enum{::stdx::to_underlying(type)};
-  if (datatype_enum > 41) {
-    throw std::runtime_error(
-        "Invalid Datatype (" + std::to_string(datatype_enum) + ") " +
-        std::to_string(datatype_enum));
-=======
 inline void ensure_datatype_is_valid(uint8_t datatype_enum) {
   if (datatype_enum > 41) {
     throw std::runtime_error(
         "Invalid Datatype (" + std::to_string(datatype_enum) + ")");
->>>>>>> 0ab3c88c
   }
 }
 
