--- conflicted
+++ resolved
@@ -113,8 +113,6 @@
   ensure_qc_op_is_valid(qc_op);
 }
 
-<<<<<<< HEAD
-=======
 /** Returns the negated op given a query condition op. */
 inline QueryConditionOp negate_query_condition_op(const QueryConditionOp op) {
   switch (op) {
@@ -141,7 +139,6 @@
   }
 }
 
->>>>>>> 0ab3c88c
 }  // namespace sm
 }  // namespace tiledb
 
