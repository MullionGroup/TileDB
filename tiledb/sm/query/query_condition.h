--- conflicted
+++ resolved
@@ -207,7 +207,11 @@
       std::vector<BitmapType>& result_bitmap);
 
   /**
-<<<<<<< HEAD
+   * Reverse the query condition using De Morgan's law.
+   */
+  QueryCondition negated_condition();
+
+  /**
    * Sets the AST. This is internal state to only be used in
    * the serialization path.
    */
@@ -218,22 +222,6 @@
    * and the serialization path.
    */
   const tdb_unique_ptr<ASTNode>& ast() const;
-=======
-   * Reverse the query condition using De Morgan's law.
-   */
-  QueryCondition negated_condition();
-
-  /**
-   * Sets the AST. This is internal state to only be used in
-   * the serialization path.
-   */
-  void set_ast(tdb_unique_ptr<ASTNode>&& ast);
-
-  /**
-   * Returns the AST object. This is internal state to only be used in testing
-   * and the serialization path.
-   */
-  const tdb_unique_ptr<ASTNode>& ast() const;
 
   /**
    * Returns the condition marker.
@@ -244,7 +232,6 @@
    * Returns the condition index.
    */
   uint64_t condition_index() const;
->>>>>>> 0ab3c88c
 
  private:
   /* ********************************* */
@@ -276,15 +263,12 @@
   /** Marker used to reference which file the condition came from. */
   std::string condition_marker_;
 
-<<<<<<< HEAD
-=======
   /** Index for the condition. */
   size_t condition_index_;
 
   /** AST Tree structure representing the condition. **/
   tdb_unique_ptr<tiledb::sm::ASTNode> tree_{};
 
->>>>>>> 0ab3c88c
   /** Caches all field names in the value nodes of the AST.  */
   mutable std::unordered_set<std::string> field_names_;
 
@@ -371,10 +355,7 @@
    *
    * @param node The node to apply.
    * @param array_schema The array schema associated with `result_cell_slabs`.
-<<<<<<< HEAD
-=======
    * @param fragment_metadata The fragment metadata.
->>>>>>> 0ab3c88c
    * @param stride The stride between cells.
    * @param combination_op The combination op.
    * @param result_cell_bitmap A bitmap representation of cell slabs to filter.
