/**
 * @file unit_query_condition.cc
 *
 * @section LICENSE
 *
 * The MIT License
 *
 * @copyright Copyright (c) 2021-2022 TileDB, Inc.
 *
 * Permission is hereby granted, free of charge, to any person obtaining a copy
 * of this software and associated documentation files (the "Software"), to deal
 * in the Software without restriction, including without limitation the rights
 * to use, copy, modify, merge, publish, distribute, sublicense, and/or sell
 * copies of the Software, and to permit persons to whom the Software is
 * furnished to do so, subject to the following conditions:
 *
 * The above copyright notice and this permission notice shall be included in
 * all copies or substantial portions of the Software.
 *
 * THE SOFTWARE IS PROVIDED "AS IS", WITHOUT WARRANTY OF ANY KIND, EXPRESS OR
 * IMPLIED, INCLUDING BUT NOT LIMITED TO THE WARRANTIES OF MERCHANTABILITY,
 * FITNESS FOR A PARTICULAR PURPOSE AND NONINFRINGEMENT. IN NO EVENT SHALL THE
 * AUTHORS OR COPYRIGHT HOLDERS BE LIABLE FOR ANY CLAIM, DAMAGES OR OTHER
 * LIABILITY, WHETHER IN AN ACTION OF CONTRACT, TORT OR OTHERWISE, ARISING FROM,
 * OUT OF OR IN CONNECTION WITH THE SOFTWARE OR THE USE OR OTHER DEALINGS IN
 * THE SOFTWARE.
 *
 * @section DESCRIPTION
 *
 * Tests the `QueryCondition` class.
 */

#include "test/src/ast_helpers.h"
#include "tiledb/common/common.h"
#include "tiledb/sm/array_schema/array_schema.h"
#include "tiledb/sm/array_schema/attribute.h"
#include "tiledb/sm/array_schema/dimension.h"
#include "tiledb/sm/array_schema/domain.h"
#include "tiledb/sm/enums/datatype.h"
#include "tiledb/sm/enums/query_condition_combination_op.h"
#include "tiledb/sm/enums/query_condition_op.h"
#include "tiledb/sm/query/query_condition.h"
#include "tiledb/sm/query/readers/result_cell_slab.h"

#include <test/support/tdb_catch.h>
#include <iostream>

using namespace tiledb::sm;

TEST_CASE(
    "QueryCondition: Test default constructor",
    "[QueryCondition][default_constructor]") {
  QueryCondition query_condition;
  REQUIRE(query_condition.empty());
  REQUIRE(query_condition.field_names().empty());

  ArraySchema array_schema;
  std::vector<ResultCellSlab> result_cell_slabs;
  std::vector<shared_ptr<FragmentMetadata>> frag_md;
  REQUIRE(
      query_condition.apply(array_schema, frag_md, result_cell_slabs, 1).ok());
}

TEST_CASE("QueryCondition: Test init", "[QueryCondition][value_constructor]") {
  std::string field_name = "foo";
  int value = 5;

  QueryCondition query_condition;
  REQUIRE(query_condition
              .init(
                  std::string(field_name),
                  &value,
                  sizeof(value),
                  QueryConditionOp::LT)
              .ok());
  REQUIRE(!query_condition.empty());
  REQUIRE(!query_condition.field_names().empty());
  REQUIRE(query_condition.field_names().count(field_name) == 1);
}

TEST_CASE(
    "QueryCondition: Test copy constructor",
    "[QueryCondition][copy_constructor]") {
  std::string field_name = "foo";
  int value = 5;

  QueryCondition query_condition1;
  REQUIRE(query_condition1
              .init(
                  std::string(field_name),
                  &value,
                  sizeof(value),
                  QueryConditionOp::LT)
              .ok());
  QueryCondition query_condition2(query_condition1);
  REQUIRE(!query_condition2.empty());
  REQUIRE(!query_condition2.field_names().empty());
  REQUIRE(query_condition2.field_names().count(field_name) == 1);
}

TEST_CASE(
    "QueryCondition: Test move constructor",
    "[QueryCondition][move_constructor]") {
  std::string field_name = "foo";
  int value = 5;

  QueryCondition query_condition1;
  REQUIRE(query_condition1
              .init(
                  std::string(field_name),
                  &value,
                  sizeof(value),
                  QueryConditionOp::LT)
              .ok());
  QueryCondition query_condition2(std::move(query_condition1));
  REQUIRE(!query_condition2.empty());
  REQUIRE(!query_condition2.field_names().empty());
  REQUIRE(query_condition2.field_names().count(field_name) == 1);
}

TEST_CASE(
    "QueryCondition: Test assignment operator",
    "[QueryCondition][assignment_operator]") {
  std::string field_name = "foo";
  int value = 5;

  QueryCondition query_condition1;
  REQUIRE(query_condition1
              .init(
                  std::string(field_name),
                  &value,
                  sizeof(value),
                  QueryConditionOp::LT)
              .ok());
  QueryCondition query_condition2;
  query_condition2 = query_condition1;
  REQUIRE(!query_condition2.empty());
  REQUIRE(!query_condition2.field_names().empty());
  REQUIRE(query_condition2.field_names().count(field_name) == 1);
}

TEST_CASE(
    "QueryCondition: Test move-assignment operator",
    "[QueryCondition][move_assignment_operator]") {
  std::string field_name = "foo";
  int value = 5;

  QueryCondition query_condition1;
  REQUIRE(query_condition1
              .init(
                  std::string(field_name),
                  &value,
                  sizeof(value),
                  QueryConditionOp::LT)
              .ok());
  QueryCondition query_condition2;
  query_condition2 = std::move(query_condition1);
  REQUIRE(!query_condition2.empty());
  REQUIRE(!query_condition2.field_names().empty());
  REQUIRE(query_condition2.field_names().count(field_name) == 1);
}

TEST_CASE(
    "QueryCondition: Test char", "[QueryCondition][char_value][ast][api]") {
  std::string field_name = "foo";
  char value[] = "bar";

  QueryCondition query_condition;
  REQUIRE(query_condition
              .init(
                  std::string(field_name),
                  &value,
                  strlen(value),
                  QueryConditionOp::LT)
              .ok());
  REQUIRE(!query_condition.empty());
  REQUIRE(!query_condition.field_names().empty());
  REQUIRE(query_condition.field_names().count(field_name) == 1);
  REQUIRE(
      tiledb::test::ast_node_to_str(query_condition.ast()) ==
      "foo LT 62 61 72");
}

TEST_CASE(
    "QueryCondition: Test AST construction, basic",
    "[QueryCondition][ast][api]") {
  std::string field_name = "x";
  int val = 0x12345678;
  QueryCondition query_condition;
  REQUIRE(
      query_condition
          .init(
              std::string(field_name), &val, sizeof(int), QueryConditionOp::LT)
          .ok());
  CHECK(
      tiledb::test::ast_node_to_str(query_condition.ast()) ==
      "x LT 78 56 34 12");
}

TEST_CASE(
    "Query Condition: Test AST construction, basic AND combine",
    "[QueryCondition][ast][api]") {
  std::string field_name = "x";
  int val = 0xabcdef12;
  QueryCondition query_condition;
  REQUIRE(
      query_condition
          .init(
              std::string(field_name), &val, sizeof(int), QueryConditionOp::LT)
          .ok());
  CHECK(
      tiledb::test::ast_node_to_str(query_condition.ast()) ==
      "x LT 12 ef cd ab");

  std::string field_name1 = "y";
  int val1 = 0x33333333;
  QueryCondition query_condition1;
  REQUIRE(query_condition1
              .init(
                  std::string(field_name1),
                  &val1,
                  sizeof(int),
                  QueryConditionOp::GT)
              .ok());
  CHECK(
      tiledb::test::ast_node_to_str(query_condition1.ast()) ==
      "y GT 33 33 33 33");

  QueryCondition combined_and;
  REQUIRE(
      query_condition
          .combine(
              query_condition1, QueryConditionCombinationOp::AND, &combined_and)
          .ok());
  CHECK(
      tiledb::test::ast_node_to_str(combined_and.ast()) ==
      "(x LT 12 ef cd ab AND y GT 33 33 33 33)");
}

TEST_CASE(
    "Query Condition: Test AST construction, basic OR combine",
    "[QueryCondition][ast][api]") {
  // OR combine.
  std::string field_name = "x";
  int val = 0xabcdef12;
  QueryCondition query_condition;
  REQUIRE(
      query_condition
          .init(
              std::string(field_name), &val, sizeof(int), QueryConditionOp::LT)
          .ok());
  CHECK(
      tiledb::test::ast_node_to_str(query_condition.ast()) ==
      "x LT 12 ef cd ab");

  std::string field_name1 = "y";
  int val1 = 0x33333333;
  QueryCondition query_condition1;
  REQUIRE(query_condition1
              .init(
                  std::string(field_name1),
                  &val1,
                  sizeof(int),
                  QueryConditionOp::GT)
              .ok());
  CHECK(
      tiledb::test::ast_node_to_str(query_condition1.ast()) ==
      "y GT 33 33 33 33");

  QueryCondition combined_or;
  REQUIRE(
      query_condition
          .combine(
              query_condition1, QueryConditionCombinationOp::OR, &combined_or)
          .ok());
  CHECK(
      tiledb::test::ast_node_to_str(combined_or.ast()) ==
      "(x LT 12 ef cd ab OR y GT 33 33 33 33)");
}

TEST_CASE(
    "Query Condition: Test AST construction, basic AND combine, string",
    "[QueryCondition][ast][api]") {
  char e[] = "eve";
  QueryCondition query_condition;
  REQUIRE(query_condition.init("x", &e, strlen(e), QueryConditionOp::LT).ok());
  CHECK(
      tiledb::test::ast_node_to_str(query_condition.ast()) == "x LT 65 76 65");

  char b[] = "bob";
  QueryCondition query_condition1;
  REQUIRE(query_condition1.init("x", &b, strlen(b), QueryConditionOp::GT).ok());
  CHECK(
      tiledb::test::ast_node_to_str(query_condition1.ast()) == "x GT 62 6f 62");

  QueryCondition combined_and;
  REQUIRE(
      query_condition
          .combine(
              query_condition1, QueryConditionCombinationOp::AND, &combined_and)
          .ok());
  CHECK(
      tiledb::test::ast_node_to_str(combined_and.ast()) ==
      "(x LT 65 76 65 AND x GT 62 6f 62)");
}

TEST_CASE(
    "Query Condition: Test AST construction, basic OR combine, string",
    "[QueryCondition][ast][api]") {
  char e[] = "eve";
  QueryCondition query_condition;
  REQUIRE(query_condition.init("x", &e, strlen(e), QueryConditionOp::LT).ok());
  CHECK(
      tiledb::test::ast_node_to_str(query_condition.ast()) == "x LT 65 76 65");

  char b[] = "bob";
  QueryCondition query_condition1;
  REQUIRE(query_condition1.init("x", &b, strlen(b), QueryConditionOp::GT).ok());
  CHECK(
      tiledb::test::ast_node_to_str(query_condition1.ast()) == "x GT 62 6f 62");

  QueryCondition combined_or;
  REQUIRE(
      query_condition
          .combine(
              query_condition1, QueryConditionCombinationOp::OR, &combined_or)
          .ok());
  CHECK(
      tiledb::test::ast_node_to_str(combined_or.ast()) ==
      "(x LT 65 76 65 OR x GT 62 6f 62)");
}

TEST_CASE(
    "Query Condition: Test AST construction, tree structure, AND of 2 OR ASTs",
    "[QueryCondition][ast][api]") {
  // First OR compound AST.
  std::string field_name = "x";
  int val = 0xabcdef12;
  QueryCondition query_condition;
  REQUIRE(
      query_condition
          .init(
              std::string(field_name), &val, sizeof(int), QueryConditionOp::LT)
          .ok());
  CHECK(
      tiledb::test::ast_node_to_str(query_condition.ast()) ==
      "x LT 12 ef cd ab");

  std::string field_name1 = "y";
  int val1 = 0x33333333;
  QueryCondition query_condition1;
  REQUIRE(query_condition1
              .init(
                  std::string(field_name1),
                  &val1,
                  sizeof(int),
                  QueryConditionOp::GT)
              .ok());
  CHECK(
      tiledb::test::ast_node_to_str(query_condition1.ast()) ==
      "y GT 33 33 33 33");

  QueryCondition combined_or;
  REQUIRE(
      query_condition
          .combine(
              query_condition1, QueryConditionCombinationOp::OR, &combined_or)
          .ok());
  CHECK(
      tiledb::test::ast_node_to_str(combined_or.ast()) ==
      "(x LT 12 ef cd ab OR y GT 33 33 33 33)");

  // Second OR compound AST.
  std::string field_name2 = "a";
  int val2 = 0x12121212;
  QueryCondition query_condition2;
  REQUIRE(query_condition2
              .init(
                  std::string(field_name2),
                  &val2,
                  sizeof(int),
                  QueryConditionOp::EQ)
              .ok());
  CHECK(
      tiledb::test::ast_node_to_str(query_condition2.ast()) ==
      "a EQ 12 12 12 12");

  std::string field_name3 = "b";
  int val3 = 0x34343434;
  QueryCondition query_condition3;
  REQUIRE(query_condition3
              .init(
                  std::string(field_name3),
                  &val3,
                  sizeof(int),
                  QueryConditionOp::NE)
              .ok());
  CHECK(
      tiledb::test::ast_node_to_str(query_condition3.ast()) ==
      "b NE 34 34 34 34");

  QueryCondition combined_or1;
  REQUIRE(
      query_condition2
          .combine(
              query_condition3, QueryConditionCombinationOp::OR, &combined_or1)
          .ok());
  CHECK(
      tiledb::test::ast_node_to_str(combined_or1.ast()) ==
      "(a EQ 12 12 12 12 OR b NE 34 34 34 34)");

  QueryCondition combined_and;
  REQUIRE(combined_or
              .combine(
                  combined_or1, QueryConditionCombinationOp::AND, &combined_and)
              .ok());
  CHECK(
      tiledb::test::ast_node_to_str(combined_and.ast()) ==
      "((x LT 12 ef cd ab OR y GT 33 33 33 33) AND (a EQ 12 12 12 12 OR b NE "
      "34 34 34 34))");
}

TEST_CASE(
    "Query Condition: Test AST construction, tree structure, OR of 2 AND ASTs",
    "[QueryCondition][ast][api]") {
  // First AND compound AST.
  std::string field_name = "x";
  int val = 0xabcdef12;
  QueryCondition query_condition;
  REQUIRE(
      query_condition
          .init(
              std::string(field_name), &val, sizeof(int), QueryConditionOp::LT)
          .ok());
  CHECK(
      tiledb::test::ast_node_to_str(query_condition.ast()) ==
      "x LT 12 ef cd ab");

  std::string field_name1 = "y";
  int val1 = 0x33333333;
  QueryCondition query_condition1;
  REQUIRE(query_condition1
              .init(
                  std::string(field_name1),
                  &val1,
                  sizeof(int),
                  QueryConditionOp::GT)
              .ok());
  CHECK(
      tiledb::test::ast_node_to_str(query_condition1.ast()) ==
      "y GT 33 33 33 33");

  QueryCondition combined_and;
  REQUIRE(
      query_condition
          .combine(
              query_condition1, QueryConditionCombinationOp::AND, &combined_and)
          .ok());
  CHECK(
      tiledb::test::ast_node_to_str(combined_and.ast()) ==
      "(x LT 12 ef cd ab AND y GT 33 33 33 33)");

  // Second AND compound AST.
  std::string field_name2 = "a";
  int val2 = 0x12121212;
  QueryCondition query_condition2;
  REQUIRE(query_condition2
              .init(
                  std::string(field_name2),
                  &val2,
                  sizeof(int),
                  QueryConditionOp::EQ)
              .ok());
  CHECK(
      tiledb::test::ast_node_to_str(query_condition2.ast()) ==
      "a EQ 12 12 12 12");

  std::string field_name3 = "b";
  int val3 = 0x34343434;
  QueryCondition query_condition3;
  REQUIRE(query_condition3
              .init(
                  std::string(field_name3),
                  &val3,
                  sizeof(int),
                  QueryConditionOp::NE)
              .ok());
  CHECK(
      tiledb::test::ast_node_to_str(query_condition3.ast()) ==
      "b NE 34 34 34 34");

  QueryCondition combined_and1;
  REQUIRE(query_condition2
              .combine(
                  query_condition3,
                  QueryConditionCombinationOp::AND,
                  &combined_and1)
              .ok());
  CHECK(
      tiledb::test::ast_node_to_str(combined_and1.ast()) ==
      "(a EQ 12 12 12 12 AND b NE 34 34 34 34)");

  QueryCondition combined_or;
  REQUIRE(
      combined_and
          .combine(combined_and1, QueryConditionCombinationOp::OR, &combined_or)
          .ok());
  CHECK(
      tiledb::test::ast_node_to_str(combined_or.ast()) ==
      "((x LT 12 ef cd ab AND y GT 33 33 33 33) OR (a EQ 12 12 12 12 AND b NE "
      "34 34 34 34))");
}

TEST_CASE(
    "Query Condition: Test AST construction, tree structure with same "
    "combining operator, OR of 2 OR ASTs",
    "[QueryCondition][ast][api]") {
  // First OR compound AST.
  std::string field_name = "x";
  int val = 0xabcdef12;
  QueryCondition query_condition;
  REQUIRE(
      query_condition
          .init(
              std::string(field_name), &val, sizeof(int), QueryConditionOp::LT)
          .ok());
  CHECK(
      tiledb::test::ast_node_to_str(query_condition.ast()) ==
      "x LT 12 ef cd ab");

  std::string field_name1 = "y";
  int val1 = 0x33333333;
  QueryCondition query_condition1;
  REQUIRE(query_condition1
              .init(
                  std::string(field_name1),
                  &val1,
                  sizeof(int),
                  QueryConditionOp::GT)
              .ok());
  CHECK(
      tiledb::test::ast_node_to_str(query_condition1.ast()) ==
      "y GT 33 33 33 33");

  QueryCondition combined_or;
  REQUIRE(
      query_condition
          .combine(
              query_condition1, QueryConditionCombinationOp::OR, &combined_or)
          .ok());
  CHECK(
      tiledb::test::ast_node_to_str(combined_or.ast()) ==
      "(x LT 12 ef cd ab OR y GT 33 33 33 33)");

  // Second OR compound AST.
  std::string field_name2 = "a";
  int val2 = 0x12121212;
  QueryCondition query_condition2;
  REQUIRE(query_condition2
              .init(
                  std::string(field_name2),
                  &val2,
                  sizeof(int),
                  QueryConditionOp::EQ)
              .ok());
  CHECK(
      tiledb::test::ast_node_to_str(query_condition2.ast()) ==
      "a EQ 12 12 12 12");

  std::string field_name3 = "b";
  int val3 = 0x34343434;
  QueryCondition query_condition3;
  REQUIRE(query_condition3
              .init(
                  std::string(field_name3),
                  &val3,
                  sizeof(int),
                  QueryConditionOp::NE)
              .ok());
  CHECK(
      tiledb::test::ast_node_to_str(query_condition3.ast()) ==
      "b NE 34 34 34 34");

  QueryCondition combined_or1;
  REQUIRE(
      query_condition2
          .combine(
              query_condition3, QueryConditionCombinationOp::OR, &combined_or1)
          .ok());
  CHECK(
      tiledb::test::ast_node_to_str(combined_or1.ast()) ==
      "(a EQ 12 12 12 12 OR b NE 34 34 34 34)");

  QueryCondition combined_or2;
  REQUIRE(
      combined_or
          .combine(combined_or1, QueryConditionCombinationOp::OR, &combined_or2)
          .ok());
  CHECK(
      tiledb::test::ast_node_to_str(combined_or2.ast()) ==
      "(x LT 12 ef cd ab OR y GT 33 33 33 33 OR a EQ 12 12 12 12 OR b NE 34 34 "
      "34 34)");
}

TEST_CASE(
    "Query Condition: Test AST construction, tree structure with same "
    "combining operator, AND of 2 AND ASTs",
    "[QueryCondition][ast][api]") {
  // First AND compound AST.
  std::string field_name = "x";
  int val = 0xabcdef12;
  QueryCondition query_condition;
  REQUIRE(
      query_condition
          .init(
              std::string(field_name), &val, sizeof(int), QueryConditionOp::LT)
          .ok());
  CHECK(
      tiledb::test::ast_node_to_str(query_condition.ast()) ==
      "x LT 12 ef cd ab");

  std::string field_name1 = "y";
  int val1 = 0x33333333;
  QueryCondition query_condition1;
  REQUIRE(query_condition1
              .init(
                  std::string(field_name1),
                  &val1,
                  sizeof(int),
                  QueryConditionOp::GT)
              .ok());
  CHECK(
      tiledb::test::ast_node_to_str(query_condition1.ast()) ==
      "y GT 33 33 33 33");

  QueryCondition combined_and;
  REQUIRE(
      query_condition
          .combine(
              query_condition1, QueryConditionCombinationOp::AND, &combined_and)
          .ok());
  CHECK(
      tiledb::test::ast_node_to_str(combined_and.ast()) ==
      "(x LT 12 ef cd ab AND y GT 33 33 33 33)");

  // Second AND compound AST.
  std::string field_name2 = "a";
  int val2 = 0x12121212;
  QueryCondition query_condition2;
  REQUIRE(query_condition2
              .init(
                  std::string(field_name2),
                  &val2,
                  sizeof(int),
                  QueryConditionOp::EQ)
              .ok());
  CHECK(
      tiledb::test::ast_node_to_str(query_condition2.ast()) ==
      "a EQ 12 12 12 12");

  std::string field_name3 = "b";
  int val3 = 0x34343434;
  QueryCondition query_condition3;
  REQUIRE(query_condition3
              .init(
                  std::string(field_name3),
                  &val3,
                  sizeof(int),
                  QueryConditionOp::NE)
              .ok());
  CHECK(
      tiledb::test::ast_node_to_str(query_condition3.ast()) ==
      "b NE 34 34 34 34");

  QueryCondition combined_and1;
  REQUIRE(query_condition2
              .combine(
                  query_condition3,
                  QueryConditionCombinationOp::AND,
                  &combined_and1)
              .ok());
  CHECK(
      tiledb::test::ast_node_to_str(combined_and1.ast()) ==
      "(a EQ 12 12 12 12 AND b NE 34 34 34 34)");

  QueryCondition combined_and2;
  REQUIRE(
      combined_and
          .combine(
              combined_and1, QueryConditionCombinationOp::AND, &combined_and2)
          .ok());
  CHECK(
      tiledb::test::ast_node_to_str(combined_and2.ast()) ==
      "(x LT 12 ef cd ab AND y GT 33 33 33 33 AND a EQ 12 12 12 12 AND b NE 34 "
      "34 34 34)");
}

TEST_CASE(
    "Query Condition: Test AST construction, adding simple clauses to AND tree",
    "[QueryCondition][ast][api]") {
  // foo != 0xaaaaaaaa && foo != 0xbbbbbbbb && foo != 0xcccccccc && foo !=
  // 0xdddddddd && foo != 0xeeeeeeee
  std::string field_name1 = "foo";
  int val1 = 0xaaaaaaaa;
  QueryCondition query_condition1;
  REQUIRE(query_condition1
              .init(
                  std::string(field_name1),
                  &val1,
                  sizeof(int),
                  QueryConditionOp::NE)
              .ok());
  CHECK(
      tiledb::test::ast_node_to_str(query_condition1.ast()) ==
      "foo NE aa aa aa aa");

  std::string field_name2 = "foo";
  int val2 = 0xbbbbbbbb;
  QueryCondition query_condition2;
  REQUIRE(query_condition2
              .init(
                  std::string(field_name2),
                  &val2,
                  sizeof(int),
                  QueryConditionOp::NE)
              .ok());
  CHECK(
      tiledb::test::ast_node_to_str(query_condition2.ast()) ==
      "foo NE bb bb bb bb");

  std::string field_name3 = "foo";
  int val3 = 0xcccccccc;
  QueryCondition query_condition3;
  REQUIRE(query_condition3
              .init(
                  std::string(field_name3),
                  &val3,
                  sizeof(int),
                  QueryConditionOp::NE)
              .ok());
  CHECK(
      tiledb::test::ast_node_to_str(query_condition3.ast()) ==
      "foo NE cc cc cc cc");

  std::string field_name4 = "foo";
  int val4 = 0xdddddddd;
  QueryCondition query_condition4;
  REQUIRE(query_condition4
              .init(
                  std::string(field_name4),
                  &val4,
                  sizeof(int),
                  QueryConditionOp::NE)
              .ok());
  CHECK(
      tiledb::test::ast_node_to_str(query_condition4.ast()) ==
      "foo NE dd dd dd dd");

  std::string field_name5 = "foo";
  int val5 = 0xeeeeeeee;
  QueryCondition query_condition5;
  REQUIRE(query_condition5
              .init(
                  std::string(field_name5),
                  &val5,
                  sizeof(int),
                  QueryConditionOp::NE)
              .ok());
  CHECK(
      tiledb::test::ast_node_to_str(query_condition5.ast()) ==
      "foo NE ee ee ee ee");

  QueryCondition combined_and1;
  REQUIRE(query_condition1
              .combine(
                  query_condition2,
                  QueryConditionCombinationOp::AND,
                  &combined_and1)
              .ok());
  CHECK(
      tiledb::test::ast_node_to_str(combined_and1.ast()) ==
      "(foo NE aa aa aa aa AND foo NE bb bb bb bb)");
  QueryCondition combined_and2;
  REQUIRE(combined_and1
              .combine(
                  query_condition3,
                  QueryConditionCombinationOp::AND,
                  &combined_and2)
              .ok());
  CHECK(
      tiledb::test::ast_node_to_str(combined_and2.ast()) ==
      "(foo NE aa aa aa aa AND foo NE bb bb bb bb AND foo NE cc cc cc cc)");
  QueryCondition combined_and3;
  REQUIRE(combined_and2
              .combine(
                  query_condition4,
                  QueryConditionCombinationOp::AND,
                  &combined_and3)
              .ok());
  CHECK(
      tiledb::test::ast_node_to_str(combined_and3.ast()) ==
      "(foo NE aa aa aa aa AND foo NE bb bb bb bb AND foo NE cc cc cc cc AND "
      "foo NE dd dd dd dd)");
  QueryCondition combined_and4;
  REQUIRE(combined_and3
              .combine(
                  query_condition5,
                  QueryConditionCombinationOp::AND,
                  &combined_and4)
              .ok());
  CHECK(
      tiledb::test::ast_node_to_str(combined_and4.ast()) ==
      "(foo NE aa aa aa aa AND foo NE bb bb bb bb AND foo NE cc cc cc cc AND "
      "foo NE dd dd dd dd AND foo NE ee ee ee ee)");
}

TEST_CASE(
    "Query Condition: Test AST construction, adding simple clauses to OR tree",
    "[QueryCondition][ast][api]") {
  // foo != 0xaaaaaaaa OR foo != 0xbbbbbbbb OR foo != 0xcccccccc OR foo !=
  // 0xdddddddd OR foo != 0xeeeeeeee
  std::string field_name1 = "foo";
  int val1 = 0xaaaaaaaa;
  QueryCondition query_condition1;
  REQUIRE(query_condition1
              .init(
                  std::string(field_name1),
                  &val1,
                  sizeof(int),
                  QueryConditionOp::NE)
              .ok());
  CHECK(
      tiledb::test::ast_node_to_str(query_condition1.ast()) ==
      "foo NE aa aa aa aa");

  std::string field_name2 = "foo";
  int val2 = 0xbbbbbbbb;
  QueryCondition query_condition2;
  REQUIRE(query_condition2
              .init(
                  std::string(field_name2),
                  &val2,
                  sizeof(int),
                  QueryConditionOp::NE)
              .ok());
  CHECK(
      tiledb::test::ast_node_to_str(query_condition2.ast()) ==
      "foo NE bb bb bb bb");

  std::string field_name3 = "foo";
  int val3 = 0xcccccccc;
  QueryCondition query_condition3;
  REQUIRE(query_condition3
              .init(
                  std::string(field_name3),
                  &val3,
                  sizeof(int),
                  QueryConditionOp::NE)
              .ok());
  CHECK(
      tiledb::test::ast_node_to_str(query_condition3.ast()) ==
      "foo NE cc cc cc cc");

  std::string field_name4 = "foo";
  int val4 = 0xdddddddd;
  QueryCondition query_condition4;
  REQUIRE(query_condition4
              .init(
                  std::string(field_name4),
                  &val4,
                  sizeof(int),
                  QueryConditionOp::NE)
              .ok());
  CHECK(
      tiledb::test::ast_node_to_str(query_condition4.ast()) ==
      "foo NE dd dd dd dd");

  std::string field_name5 = "foo";
  int val5 = 0xeeeeeeee;
  QueryCondition query_condition5;
  REQUIRE(query_condition5
              .init(
                  std::string(field_name5),
                  &val5,
                  sizeof(int),
                  QueryConditionOp::NE)
              .ok());
  CHECK(
      tiledb::test::ast_node_to_str(query_condition5.ast()) ==
      "foo NE ee ee ee ee");

  QueryCondition combined_or1;
  REQUIRE(
      query_condition1
          .combine(
              query_condition2, QueryConditionCombinationOp::OR, &combined_or1)
          .ok());
  CHECK(
      tiledb::test::ast_node_to_str(combined_or1.ast()) ==
      "(foo NE aa aa aa aa OR foo NE bb bb bb bb)");
  QueryCondition combined_or2;
  REQUIRE(
      combined_or1
          .combine(
              query_condition3, QueryConditionCombinationOp::OR, &combined_or2)
          .ok());
  CHECK(
      tiledb::test::ast_node_to_str(combined_or2.ast()) ==
      "(foo NE aa aa aa aa OR foo NE bb bb bb bb OR foo NE cc cc cc cc)");
  QueryCondition combined_or3;
  REQUIRE(
      combined_or2
          .combine(
              query_condition4, QueryConditionCombinationOp::OR, &combined_or3)
          .ok());
  CHECK(
      tiledb::test::ast_node_to_str(combined_or3.ast()) ==
      "(foo NE aa aa aa aa OR foo NE bb bb bb bb OR foo NE cc cc cc cc OR "
      "foo NE dd dd dd dd)");
  QueryCondition combined_or4;
  REQUIRE(
      combined_or3
          .combine(
              query_condition5, QueryConditionCombinationOp::OR, &combined_or4)
          .ok());
  CHECK(
      tiledb::test::ast_node_to_str(combined_or4.ast()) ==
      "(foo NE aa aa aa aa OR foo NE bb bb bb bb OR foo NE cc cc cc cc OR "
      "foo NE dd dd dd dd OR foo NE ee ee ee ee)");
}

TEST_CASE(
    "Query Condition: Test AST construction, complex tree with depth > 2",
    "[QueryCondition][ast][api]") {
  std::vector<int> vals = {1, 2, 3, 4, 5, 6, 7, 8, 9};
  std::vector<QueryCondition> qc_value_vector;
  for (int i = 0; i < 7; ++i) {
    QueryCondition qc;
    REQUIRE(qc.init("x", &vals[i], sizeof(vals[i]), QueryConditionOp::EQ).ok());
    CHECK(
        tiledb::test::ast_node_to_str(qc.ast()) ==
        "x EQ 0" + std::to_string(vals[i]) + " 00 00 00");
    qc_value_vector.push_back(qc);
  }

  for (int i = 7; i < 9; ++i) {
    QueryCondition qc;
    REQUIRE(qc.init("x", &vals[i], sizeof(vals[i]), QueryConditionOp::NE).ok());
    CHECK(
        tiledb::test::ast_node_to_str(qc.ast()) ==
        "x NE 0" + std::to_string(vals[i]) + " 00 00 00");
    qc_value_vector.push_back(qc);
  }

  int x = 6;
  QueryCondition x_neq_six;
  REQUIRE(x_neq_six.init("x", &x, sizeof(x), QueryConditionOp::NE).ok());
  CHECK(tiledb::test::ast_node_to_str(x_neq_six.ast()) == "x NE 06 00 00 00");

  QueryCondition one_or_two;
  REQUIRE(
      qc_value_vector[0]
          .combine(
              qc_value_vector[1], QueryConditionCombinationOp::OR, &one_or_two)
          .ok());
  CHECK(
      tiledb::test::ast_node_to_str(one_or_two.ast()) ==
      "(x EQ 01 00 00 00 OR x EQ 02 00 00 00)");

  QueryCondition three_or_four;
  REQUIRE(qc_value_vector[2]
              .combine(
                  qc_value_vector[3],
                  QueryConditionCombinationOp::OR,
                  &three_or_four)
              .ok());
  CHECK(
      tiledb::test::ast_node_to_str(three_or_four.ast()) ==
      "(x EQ 03 00 00 00 OR x EQ 04 00 00 00)");

  QueryCondition six_or_seven;
  REQUIRE(qc_value_vector[5]
              .combine(
                  qc_value_vector[6],
                  QueryConditionCombinationOp::OR,
                  &six_or_seven)
              .ok());
  CHECK(
      tiledb::test::ast_node_to_str(six_or_seven.ast()) ==
      "(x EQ 06 00 00 00 OR x EQ 07 00 00 00)");

  QueryCondition eight_and_nine;
  REQUIRE(qc_value_vector[7]
              .combine(
                  qc_value_vector[8],
                  QueryConditionCombinationOp::AND,
                  &eight_and_nine)
              .ok());
  CHECK(
      tiledb::test::ast_node_to_str(eight_and_nine.ast()) ==
      "(x NE 08 00 00 00 AND x NE 09 00 00 00)");

  QueryCondition subtree_a;
  REQUIRE(
      one_or_two
          .combine(three_or_four, QueryConditionCombinationOp::AND, &subtree_a)
          .ok());
  CHECK(
      tiledb::test::ast_node_to_str(subtree_a.ast()) ==
      "((x EQ 01 00 00 00 OR x EQ 02 00 00 00) AND (x EQ 03 00 00 00 OR x EQ "
      "04 00 00 00))");

  QueryCondition subtree_d;
  REQUIRE(
      eight_and_nine
          .combine(six_or_seven, QueryConditionCombinationOp::AND, &subtree_d)
          .ok());
  CHECK(
      tiledb::test::ast_node_to_str(subtree_d.ast()) ==
      "(x NE 08 00 00 00 AND x NE 09 00 00 00 AND (x EQ 06 00 00 00 OR x EQ 07 "
      "00 00 00))");

  QueryCondition subtree_c;
  REQUIRE(
      subtree_d
          .combine(
              qc_value_vector[4], QueryConditionCombinationOp::OR, &subtree_c)
          .ok());
  CHECK(
      tiledb::test::ast_node_to_str(subtree_c.ast()) ==
      "((x NE 08 00 00 00 AND x NE 09 00 00 00 AND (x EQ 06 00 00 00 OR x EQ "
      "07 00 00 00)) OR x EQ 05 00 00 00)");

  QueryCondition subtree_b;
  REQUIRE(
      subtree_c.combine(x_neq_six, QueryConditionCombinationOp::AND, &subtree_b)
          .ok());
  CHECK(
      tiledb::test::ast_node_to_str(subtree_b.ast()) ==
      "(((x NE 08 00 00 00 AND x NE 09 00 00 00 AND (x EQ 06 00 00 00 OR x EQ "
      "07 00 00 00)) OR x EQ 05 00 00 00) AND x NE 06 00 00 00)");

  QueryCondition qc;
  REQUIRE(
      subtree_a.combine(subtree_b, QueryConditionCombinationOp::OR, &qc).ok());
  CHECK(
      tiledb::test::ast_node_to_str(qc.ast()) ==
      "(((x EQ 01 00 00 00 OR x EQ 02 00 00 00) AND (x EQ 03 00 00 00 OR x EQ "
      "04 00 00 00)) OR (((x NE 08 00 00 00 AND x NE 09 00 00 00 AND (x EQ 06 "
      "00 00 00 OR x EQ 07 00 00 00)) OR x EQ 05 00 00 00) AND x NE 06 00 00 "
      "00))");
}

/**
 * Tests a comparison operator on all cells in a tile.
 *
 * @param op The relational query condition operator.
 * @param field_name The attribute name in the tile.
 * @param cells The number of cells in the tile.
 * @param result_tile The result tile.
 * @param values The values written to the tile.
 */
template <typename T>
void test_apply_cells(
    const QueryConditionOp op,
    const std::string& field_name,
    const uint64_t cells,
    const ArraySchema& array_schema,
    ResultTile* const result_tile,
    void* values);

/**
 * C-string template-specialization for `test_apply_cells`.
 */
template <>
void test_apply_cells<char*>(
    const QueryConditionOp op,
    const std::string& field_name,
    const uint64_t cells,
    const ArraySchema& array_schema,
    ResultTile* const result_tile,
    void* values) {
  const char* const cmp_value = "ae";
  QueryCondition query_condition;
  REQUIRE(query_condition
              .init(std::string(field_name), cmp_value, 2 * sizeof(char), op)
              .ok());
  // Run Check for query_condition
  REQUIRE(query_condition.check(array_schema).ok());

  bool nullable = array_schema.attribute(field_name)->nullable();

  // Build expected indexes of cells that meet the query condition
  // criteria.
  std::vector<uint64_t> expected_cell_idx_vec;
  for (uint64_t i = 0; i < cells; ++i) {
    if (nullable && (i % 2 == 0))
      continue;

    switch (op) {
      case QueryConditionOp::LT:
        if (std::string(&static_cast<char*>(values)[2 * i], 2) <
            std::string(cmp_value, 2))
          expected_cell_idx_vec.emplace_back(i);
        break;
      case QueryConditionOp::LE:
        if (std::string(&static_cast<char*>(values)[2 * i], 2) <=
            std::string(cmp_value, 2))
          expected_cell_idx_vec.emplace_back(i);
        break;
      case QueryConditionOp::GT:
        if (std::string(&static_cast<char*>(values)[2 * i], 2) >
            std::string(cmp_value, 2))
          expected_cell_idx_vec.emplace_back(i);
        break;
      case QueryConditionOp::GE:
        if (std::string(&static_cast<char*>(values)[2 * i], 2) >=
            std::string(cmp_value, 2))
          expected_cell_idx_vec.emplace_back(i);
        break;
      case QueryConditionOp::EQ:
        if (std::string(&static_cast<char*>(values)[2 * i], 2) ==
            std::string(cmp_value, 2))
          expected_cell_idx_vec.emplace_back(i);
        break;
      case QueryConditionOp::NE:
        if (std::string(&static_cast<char*>(values)[2 * i], 2) !=
            std::string(cmp_value, 2))
          expected_cell_idx_vec.emplace_back(i);
        break;
      default:
        REQUIRE(false);
    }
  }

  // Apply the query condition.
  ResultCellSlab result_cell_slab(result_tile, 0, cells);
  std::vector<ResultCellSlab> result_cell_slabs;
  result_cell_slabs.emplace_back(std::move(result_cell_slab));
  std::vector<shared_ptr<FragmentMetadata>> frag_md;
  REQUIRE(
      query_condition.apply(array_schema, frag_md, result_cell_slabs, 1).ok());

  // Verify the result cell slabs contain the expected cells.
  auto expected_iter = expected_cell_idx_vec.begin();
  for (const auto& result_cell_slab : result_cell_slabs) {
    for (uint64_t cell_idx = result_cell_slab.start_;
         cell_idx < (result_cell_slab.start_ + result_cell_slab.length_);
         ++cell_idx) {
      REQUIRE(*expected_iter == cell_idx);
      ++expected_iter;
    }
  }

  if (nullable) {
    if (op == QueryConditionOp::EQ || op == QueryConditionOp::NE) {
      const uint64_t eq = op == QueryConditionOp::EQ ? 0 : 1;
      QueryCondition query_condition_eq_null;
      REQUIRE(
          query_condition_eq_null.init(std::string(field_name), nullptr, 0, op)
              .ok());
      // Run Check for query_condition_eq_null
      REQUIRE(query_condition_eq_null.check(array_schema).ok());

      ResultCellSlab result_cell_slab_eq_null(result_tile, 0, cells);
      std::vector<ResultCellSlab> result_cell_slabs_eq_null;
      result_cell_slabs_eq_null.emplace_back(
          std::move(result_cell_slab_eq_null));
      std::vector<shared_ptr<FragmentMetadata>> frag_md;
      REQUIRE(query_condition_eq_null
                  .apply(array_schema, frag_md, result_cell_slabs_eq_null, 1)
                  .ok());

      REQUIRE(result_cell_slabs_eq_null.size() == (cells / 2));
      for (const auto& result_cell_slab : result_cell_slabs_eq_null) {
        REQUIRE((result_cell_slab.start_ % 2) == eq);
        REQUIRE(result_cell_slab.length_ == 1);
      }
    }

    return;
  }

  // Fetch the fill value.
  const void* fill_value;
  uint64_t fill_value_size;
  array_schema.attribute(field_name)
      ->get_fill_value(&fill_value, &fill_value_size);
  REQUIRE(fill_value_size == 2 * sizeof(char));

  // Build expected indexes of cells that meet the query condition
  // criteria with the fill value;
  std::vector<uint64_t> fill_expected_cell_idx_vec;
  for (uint64_t i = 0; i < cells; ++i) {
    switch (op) {
      case QueryConditionOp::LT:
        if (std::string(static_cast<const char*>(fill_value), 2) <
            std::string(cmp_value, 2))
          fill_expected_cell_idx_vec.emplace_back(i);
        break;
      case QueryConditionOp::LE:
        if (std::string(static_cast<const char*>(fill_value), 2) <=
            std::string(cmp_value, 2))
          fill_expected_cell_idx_vec.emplace_back(i);
        break;
      case QueryConditionOp::GT:
        if (std::string(static_cast<const char*>(fill_value), 2) >
            std::string(cmp_value, 2))
          fill_expected_cell_idx_vec.emplace_back(i);
        break;
      case QueryConditionOp::GE:
        if (std::string(static_cast<const char*>(fill_value), 2) >=
            std::string(cmp_value, 2))
          fill_expected_cell_idx_vec.emplace_back(i);
        break;
      case QueryConditionOp::EQ:
        if (std::string(static_cast<const char*>(fill_value), 2) ==
            std::string(cmp_value, 2))
          fill_expected_cell_idx_vec.emplace_back(i);
        break;
      case QueryConditionOp::NE:
        if (std::string(static_cast<const char*>(fill_value), 2) !=
            std::string(cmp_value, 2))
          fill_expected_cell_idx_vec.emplace_back(i);
        break;
      default:
        REQUIRE(false);
    }
  }

  // Apply the query condition with an empty result tile, which will
  // use the fill value.
  ResultCellSlab fill_result_cell_slab(nullptr, 0, cells);
  std::vector<ResultCellSlab> fill_result_cell_slabs;
  fill_result_cell_slabs.emplace_back(std::move(fill_result_cell_slab));
  REQUIRE(
      query_condition.apply(array_schema, frag_md, fill_result_cell_slabs, 1)
          .ok());

  // Verify the fill result cell slabs contain the expected cells.
  auto fill_expected_iter = fill_expected_cell_idx_vec.begin();
  for (const auto& fill_result_cell_slab : fill_result_cell_slabs) {
    for (uint64_t cell_idx = fill_result_cell_slab.start_;
         cell_idx <
         (fill_result_cell_slab.start_ + fill_result_cell_slab.length_);
         ++cell_idx) {
      REQUIRE(*fill_expected_iter == cell_idx);
      ++fill_expected_iter;
    }
  }
}

/**
 * Non-specialized template type for `test_apply_cells`.
 */
template <typename T>
void test_apply_cells(
    const QueryConditionOp op,
    const std::string& field_name,
    const uint64_t cells,
    const ArraySchema& array_schema,
    ResultTile* const result_tile,
    void* values) {
  const T cmp_value = 5;
  QueryCondition query_condition;
  REQUIRE(
      query_condition.init(std::string(field_name), &cmp_value, sizeof(T), op)
          .ok());
  // Run Check for query_condition
  REQUIRE(query_condition.check(array_schema).ok());

  // Build expected indexes of cells that meet the query condition
  // criteria.
  std::vector<uint64_t> expected_cell_idx_vec;
  for (uint64_t i = 0; i < cells; ++i) {
    switch (op) {
      case QueryConditionOp::LT:
        if (static_cast<T*>(values)[i] < cmp_value)
          expected_cell_idx_vec.emplace_back(i);
        break;
      case QueryConditionOp::LE:
        if (static_cast<T*>(values)[i] <= cmp_value)
          expected_cell_idx_vec.emplace_back(i);
        break;
      case QueryConditionOp::GT:
        if (static_cast<T*>(values)[i] > cmp_value)
          expected_cell_idx_vec.emplace_back(i);
        break;
      case QueryConditionOp::GE:
        if (static_cast<T*>(values)[i] >= cmp_value)
          expected_cell_idx_vec.emplace_back(i);
        break;
      case QueryConditionOp::EQ:
        if (static_cast<T*>(values)[i] == cmp_value)
          expected_cell_idx_vec.emplace_back(i);
        break;
      case QueryConditionOp::NE:
        if (static_cast<T*>(values)[i] != cmp_value)
          expected_cell_idx_vec.emplace_back(i);
        break;
      default:
        REQUIRE(false);
    }
  }

  // Apply the query condition.
  ResultCellSlab result_cell_slab(result_tile, 0, cells);
  std::vector<ResultCellSlab> result_cell_slabs;
  result_cell_slabs.emplace_back(std::move(result_cell_slab));
  std::vector<shared_ptr<FragmentMetadata>> frag_md;
  REQUIRE(
      query_condition.apply(array_schema, frag_md, result_cell_slabs, 1).ok());

  // Verify the result cell slabs contain the expected cells.
  auto expected_iter = expected_cell_idx_vec.begin();
  for (const auto& rcs : result_cell_slabs) {
    for (uint64_t cell_idx = rcs.start_; cell_idx < (rcs.start_ + rcs.length_);
         ++cell_idx) {
      REQUIRE(*expected_iter == cell_idx);
      ++expected_iter;
    }
  }

  // Fetch the fill value.
  const void* fill_value;
  uint64_t fill_value_size;
  array_schema.attribute(field_name)
      ->get_fill_value(&fill_value, &fill_value_size);
  REQUIRE(fill_value_size == sizeof(T));

  // Build expected indexes of cells that meet the query condition
  // criteria with the fill value;
  std::vector<uint64_t> fill_expected_cell_idx_vec;
  for (uint64_t i = 0; i < cells; ++i) {
    switch (op) {
      case QueryConditionOp::LT:
        if (*static_cast<const T*>(fill_value) < cmp_value)
          fill_expected_cell_idx_vec.emplace_back(i);
        break;
      case QueryConditionOp::LE:
        if (*static_cast<const T*>(fill_value) <= cmp_value)
          fill_expected_cell_idx_vec.emplace_back(i);
        break;
      case QueryConditionOp::GT:
        if (*static_cast<const T*>(fill_value) > cmp_value)
          fill_expected_cell_idx_vec.emplace_back(i);
        break;
      case QueryConditionOp::GE:
        if (*static_cast<const T*>(fill_value) >= cmp_value)
          fill_expected_cell_idx_vec.emplace_back(i);
        break;
      case QueryConditionOp::EQ:
        if (*static_cast<const T*>(fill_value) == cmp_value)
          fill_expected_cell_idx_vec.emplace_back(i);
        break;
      case QueryConditionOp::NE:
        if (*static_cast<const T*>(fill_value) != cmp_value)
          fill_expected_cell_idx_vec.emplace_back(i);
        break;
      default:
        REQUIRE(false);
    }
  }

  // Apply the query condition with an empty result tile, which will
  // use the fill value.
  ResultCellSlab fill_result_cell_slab(nullptr, 0, cells);
  std::vector<ResultCellSlab> fill_result_cell_slabs;
  fill_result_cell_slabs.emplace_back(std::move(fill_result_cell_slab));
  REQUIRE(
      query_condition.apply(array_schema, frag_md, fill_result_cell_slabs, 1)
          .ok());

  // Verify the fill result cell slabs contain the expected cells.
  auto fill_expected_iter = fill_expected_cell_idx_vec.begin();
  for (const auto& fill_result_cell_slab : fill_result_cell_slabs) {
    for (uint64_t cell_idx = fill_result_cell_slab.start_;
         cell_idx <
         (fill_result_cell_slab.start_ + fill_result_cell_slab.length_);
         ++cell_idx) {
      REQUIRE(*fill_expected_iter == cell_idx);
      ++fill_expected_iter;
    }
  }
}

/**
 * Tests each comparison operator on all cells in a tile.
 *
 * @param field_name The attribute name in the tile.
 * @param cells The number of cells in the tile.
 * @param result_tile The result tile.
 * @param values The values written to the tile.
 */
template <typename T>
void test_apply_operators(
    const std::string& field_name,
    const uint64_t cells,
    const ArraySchema& array_schema,
    ResultTile* const result_tile,
    void* values) {
  test_apply_cells<T>(
      QueryConditionOp::LT,
      field_name,
      cells,
      array_schema,
      result_tile,
      values);
  test_apply_cells<T>(
      QueryConditionOp::LE,
      field_name,
      cells,
      array_schema,
      result_tile,
      values);
  test_apply_cells<T>(
      QueryConditionOp::GT,
      field_name,
      cells,
      array_schema,
      result_tile,
      values);
  test_apply_cells<T>(
      QueryConditionOp::GE,
      field_name,
      cells,
      array_schema,
      result_tile,
      values);
  test_apply_cells<T>(
      QueryConditionOp::EQ,
      field_name,
      cells,
      array_schema,
      result_tile,
      values);
  test_apply_cells<T>(
      QueryConditionOp::NE,
      field_name,
      cells,
      array_schema,
      result_tile,
      values);
}

/**
 * Populates a tile and tests query condition comparisons against
 * each cell.
 *
 * @param field_name The attribute name in the tile.
 * @param cells The number of cells in the tile.
 * @param type The TILEDB data type of the attribute.
 * @param array_schema The array schema.
 * @param result_tile The result tile.
 */
template <typename T>
void test_apply_tile(
    const std::string& field_name,
    uint64_t cells,
    Datatype type,
    const ArraySchema& array_schema,
    ResultTile* result_tile);

/**
 * C-string template-specialization for `test_apply_tile`.
 */
template <>
void test_apply_tile<char*>(
    const std::string& field_name,
    const uint64_t cells,
    const Datatype type,
    const ArraySchema& array_schema,
    ResultTile* const result_tile) {
  ResultTile::TileTuple* const tile_tuple = result_tile->tile_tuple(field_name);

  bool var_size = array_schema.attribute(field_name)->var_size();
  bool nullable = array_schema.attribute(field_name)->nullable();
  Tile* const tile =
      var_size ? &tile_tuple->var_tile() : &tile_tuple->fixed_tile();

  REQUIRE(tile->init_unfiltered(
                  constants::format_version,
                  type,
                  2 * cells * sizeof(char),
                  2 * sizeof(char),
                  0)
              .ok());

  std::vector<char> values(2 * cells);
  for (uint64_t i = 0; i < cells; ++i) {
    values[i * 2] = 'a';
    values[(i * 2) + 1] = 'a' + static_cast<char>(i);
  }
  REQUIRE(tile->write(values.data(), 0, 2 * cells * sizeof(char)).ok());

  if (var_size) {
    Tile* const tile_offsets = &tile_tuple->fixed_tile();
    REQUIRE(tile_offsets
                ->init_unfiltered(
                    constants::format_version,
                    constants::cell_var_offset_type,
                    10 * constants::cell_var_offset_size,
                    constants::cell_var_offset_size,
                    0)
                .ok());

    std::vector<uint64_t> offsets(cells);
    uint64_t offset = 0;
    for (uint64_t i = 0; i < cells; ++i) {
      offsets[i] = offset;
      offset += 2;
    }
    REQUIRE(
        tile_offsets->write(offsets.data(), 0, cells * sizeof(uint64_t)).ok());
  }

  if (nullable) {
    Tile* const tile_validity = &tile_tuple->validity_tile();
    REQUIRE(tile_validity
                ->init_unfiltered(
                    constants::format_version,
                    constants::cell_validity_type,
                    10 * constants::cell_validity_size,
                    constants::cell_validity_size,
                    0)
                .ok());

    std::vector<uint8_t> validity(cells);
    for (uint64_t i = 0; i < cells; ++i) {
      validity[i] = i % 2;
    }
    REQUIRE(
        tile_validity->write(validity.data(), 0, cells * sizeof(uint8_t)).ok());
  }

  test_apply_operators<char*>(
      field_name,
      cells,
      array_schema,
      result_tile,
      static_cast<void*>(values.data()));
}

/**
 * Non-specialized template type for `test_apply_tile`.
 */
template <typename T>
void test_apply_tile(
    const std::string& field_name,
    const uint64_t cells,
    const Datatype type,
    const ArraySchema& array_schema,
    ResultTile* const result_tile) {
  ResultTile::TileTuple* const tile_tuple = result_tile->tile_tuple(field_name);
  Tile* const tile = &tile_tuple->fixed_tile();

  REQUIRE(
      tile->init_unfiltered(
              constants::format_version, type, cells * sizeof(T), sizeof(T), 0)
          .ok());
  std::vector<T> values(cells);
  for (uint64_t i = 0; i < cells; ++i) {
    values[i] = static_cast<T>(i);
  }
  REQUIRE(tile->write(values.data(), 0, cells * sizeof(T)).ok());

  test_apply_operators<T>(
      field_name,
      cells,
      array_schema,
      result_tile,
      static_cast<void*>(values.data()));
}

/**
 * Constructs a tile and tests query condition comparisons against
 * each cell.
 *
 * @param type The TILEDB data type of the attribute.
 * @param var_size Run the test with variable size attribute.
 * @param nullable Run the test with nullable attribute.
 */
template <typename T>
void test_apply(
    const Datatype type, bool var_size = false, bool nullable = false);

/**
 * C-string template-specialization for `test_apply`.
 */
template <>
void test_apply<char*>(const Datatype type, bool var_size, bool nullable) {
  REQUIRE(type == Datatype::STRING_ASCII);

  const std::string field_name = "foo";
  const uint64_t cells = 10;
  const char* fill_value = "ac";

  // Initialize the array schema.
  ArraySchema array_schema;
  Attribute attr(field_name, type);
  REQUIRE(attr.set_nullable(nullable).ok());
  REQUIRE(attr.set_cell_val_num(var_size ? constants::var_num : 2).ok());

  if (!nullable) {
    REQUIRE(attr.set_fill_value(fill_value, 2 * sizeof(char)).ok());
  }

  REQUIRE(
      array_schema.add_attribute(make_shared<Attribute>(HERE(), &attr)).ok());
  Domain domain;
  Dimension dim("dim1", Datatype::UINT32);
  uint32_t bounds[2] = {1, cells};
  Range range(bounds, 2 * sizeof(uint32_t));
  REQUIRE(dim.set_domain(range).ok());
  REQUIRE(domain.add_dimension(make_shared<Dimension>(HERE(), &dim)).ok());
  REQUIRE(array_schema.set_domain(make_shared<Domain>(HERE(), &domain)).ok());

  // Initialize the result tile.
  ResultTile result_tile(0, 0, array_schema);
  result_tile.init_attr_tile(field_name, var_size, nullable);

  test_apply_tile<char*>(field_name, cells, type, array_schema, &result_tile);
}

/**
 * Non-specialized template type for `test_apply`.
 */
template <typename T>
void test_apply(const Datatype type, bool var_size, bool nullable) {
  (void)var_size;
  (void)nullable;
  const std::string field_name = "foo";
  const uint64_t cells = 10;
  const T fill_value = 3;

  // Initialize the array schema.
  ArraySchema array_schema;
  Attribute attr(field_name, type);
  REQUIRE(attr.set_cell_val_num(1).ok());
  REQUIRE(attr.set_fill_value(&fill_value, sizeof(T)).ok());
  REQUIRE(
      array_schema.add_attribute(make_shared<Attribute>(HERE(), &attr)).ok());
  Domain domain;
  Dimension dim("dim1", Datatype::UINT32);
  uint32_t bounds[2] = {1, cells};
  Range range(bounds, 2 * sizeof(uint32_t));
  REQUIRE(dim.set_domain(range).ok());
  REQUIRE(domain.add_dimension(make_shared<Dimension>(HERE(), &dim)).ok());
  REQUIRE(array_schema.set_domain(make_shared<Domain>(HERE(), &domain)).ok());

  // Initialize the result tile.
  ResultTile result_tile(0, 0, array_schema);
  result_tile.init_attr_tile(field_name, var_size, nullable);

  test_apply_tile<T>(field_name, cells, type, array_schema, &result_tile);
}

TEST_CASE("QueryCondition: Test apply", "[QueryCondition][apply]") {
  test_apply<int8_t>(Datatype::INT8);
  test_apply<uint8_t>(Datatype::UINT8);
  test_apply<int16_t>(Datatype::INT16);
  test_apply<uint16_t>(Datatype::UINT16);
  test_apply<int32_t>(Datatype::INT32);
  test_apply<uint32_t>(Datatype::UINT32);
  test_apply<int64_t>(Datatype::INT64);
  test_apply<uint64_t>(Datatype::UINT64);
  test_apply<float>(Datatype::FLOAT32);
  test_apply<double>(Datatype::FLOAT64);
  test_apply<char>(Datatype::CHAR);
  test_apply<int64_t>(Datatype::DATETIME_YEAR);
  test_apply<int64_t>(Datatype::DATETIME_MONTH);
  test_apply<int64_t>(Datatype::DATETIME_WEEK);
  test_apply<int64_t>(Datatype::DATETIME_DAY);
  test_apply<int64_t>(Datatype::DATETIME_HR);
  test_apply<int64_t>(Datatype::DATETIME_MIN);
  test_apply<int64_t>(Datatype::DATETIME_SEC);
  test_apply<int64_t>(Datatype::DATETIME_MS);
  test_apply<int64_t>(Datatype::DATETIME_US);
  test_apply<int64_t>(Datatype::DATETIME_NS);
  test_apply<int64_t>(Datatype::DATETIME_PS);
  test_apply<int64_t>(Datatype::DATETIME_FS);
  test_apply<int64_t>(Datatype::DATETIME_AS);
  test_apply<char*>(Datatype::STRING_ASCII);
  test_apply<char*>(Datatype::STRING_ASCII, true);
  test_apply<char*>(Datatype::STRING_ASCII, false, true);
}

TEST_CASE(
    "QueryCondition: Test empty/null strings",
    "[QueryCondition][empty_string][null_string]") {
  const std::string field_name = "foo";
  const uint64_t cells = 10;
  const char* fill_value = "ac";
  const Datatype type = Datatype::STRING_ASCII;
  bool var_size = true;
  bool nullable = GENERATE(true, false);
  bool null_cmp = GENERATE(true, false);
  QueryConditionOp op = GENERATE(QueryConditionOp::NE, QueryConditionOp::EQ);

  if (!nullable && null_cmp)
    return;

  // Initialize the array schema.
  ArraySchema array_schema;
  Attribute attr(field_name, type);
  REQUIRE(attr.set_nullable(nullable).ok());
  REQUIRE(attr.set_cell_val_num(var_size ? constants::var_num : 2).ok());

  if (!nullable) {
    REQUIRE(attr.set_fill_value(fill_value, 2 * sizeof(char)).ok());
  }

  REQUIRE(array_schema.add_attribute(tdb::make_shared<Attribute>(HERE(), &attr))
              .ok());
  Domain domain;
  Dimension dim("dim1", Datatype::UINT32);
  uint32_t bounds[2] = {1, cells};
  Range range(bounds, 2 * sizeof(uint32_t));
  REQUIRE(dim.set_domain(range).ok());
  REQUIRE(
      domain
          .add_dimension(tdb::make_shared<tiledb::sm::Dimension>(HERE(), &dim))
          .ok());
  REQUIRE(
      array_schema.set_domain(make_shared<tiledb::sm::Domain>(HERE(), &domain))
          .ok());

  // Initialize the result tile.
  ResultTile result_tile(0, 0, array_schema);
  result_tile.init_attr_tile(field_name, var_size, nullable);

  ResultTile::TileTuple* const tile_tuple = result_tile.tile_tuple(field_name);

  var_size = array_schema.attribute(field_name)->var_size();
  nullable = array_schema.attribute(field_name)->nullable();
  Tile* const tile =
      var_size ? &tile_tuple->var_tile() : &tile_tuple->fixed_tile();

  REQUIRE(tile->init_unfiltered(
                  constants::format_version,
                  type,
                  2 * (cells - 2) * sizeof(char),
                  2 * sizeof(char),
                  0)
              .ok());

  std::vector<char> values(2 * (cells - 2));

  // Empty strings are at idx 8 and 9
  for (uint64_t i = 0; i < (cells - 2); ++i) {
    values[i * 2] = 'a';
    values[(i * 2) + 1] = 'a' + static_cast<char>(i);
  }

  REQUIRE(tile->write(values.data(), 0, 2 * (cells - 2) * sizeof(char)).ok());

  if (var_size) {
    Tile* const tile_offsets = &tile_tuple->fixed_tile();
    REQUIRE(tile_offsets
                ->init_unfiltered(
                    constants::format_version,
                    constants::cell_var_offset_type,
                    10 * constants::cell_var_offset_size,
                    constants::cell_var_offset_size,
                    0)
                .ok());

    std::vector<uint64_t> offsets(cells);
    uint64_t offset = 0;
    for (uint64_t i = 0; i < cells - 2; ++i) {
      offsets[i] = offset;
      offset += 2;
    }
    offsets[cells - 2] = offset;
    offsets[cells - 1] = offset;
    REQUIRE(
        tile_offsets->write(offsets.data(), 0, cells * sizeof(uint64_t)).ok());
  }

  if (nullable) {
    Tile* const tile_validity = &tile_tuple->validity_tile();
    REQUIRE(tile_validity
                ->init_unfiltered(
                    constants::format_version,
                    constants::cell_validity_type,
                    10 * constants::cell_validity_size,
                    constants::cell_validity_size,
                    0)
                .ok());

    std::vector<uint8_t> validity(cells);
    for (uint64_t i = 0; i < cells; ++i) {
      validity[i] = i % 2;
    }
    REQUIRE(
        tile_validity->write(validity.data(), 0, cells * sizeof(uint8_t)).ok());
  }

  // Empty string or null string as condition value
  const char* cmp_value = null_cmp ? nullptr : "";

  QueryCondition query_condition;
  REQUIRE(query_condition.init(std::string(field_name), cmp_value, 0, op).ok());

  // Run Check for query_condition
  REQUIRE(query_condition.check(array_schema).ok());

  // Build expected indexes of cells that meet the query condition
  // criteria.
  std::vector<uint64_t> expected_cell_idx_vec;
  for (uint64_t i = 0; i < cells; ++i) {
    switch (op) {
      case QueryConditionOp::EQ:
        if (null_cmp) {
          if (i % 2 == 0)
            expected_cell_idx_vec.emplace_back(i);
        } else if (nullable) {
          if ((i % 2 != 0) && (i >= 8))
            expected_cell_idx_vec.emplace_back(i);
        } else if (i >= 8) {
          expected_cell_idx_vec.emplace_back(i);
        }
        break;
      case QueryConditionOp::NE:
        if (null_cmp) {
          if (i % 2 != 0)
            expected_cell_idx_vec.emplace_back(i);
        } else if (nullable) {
          if ((i % 2 != 0) && (i < 8))
            expected_cell_idx_vec.emplace_back(i);
        } else if (i < 8) {
          expected_cell_idx_vec.emplace_back(i);
        }
        break;
      default:
        REQUIRE(false);
    }
  }

  // Apply the query condition.
  ResultCellSlab result_cell_slab(&result_tile, 0, cells);
  std::vector<ResultCellSlab> result_cell_slabs;
  result_cell_slabs.emplace_back(std::move(result_cell_slab));
  std::vector<shared_ptr<FragmentMetadata>> frag_md;
  REQUIRE(
      query_condition.apply(array_schema, frag_md, result_cell_slabs, 1).ok());

  // Verify the result cell slabs contain the expected cells.
  auto expected_iter = expected_cell_idx_vec.begin();
  for (const auto& result_cell_slab : result_cell_slabs) {
    for (uint64_t cell_idx = result_cell_slab.start_;
         cell_idx < (result_cell_slab.start_ + result_cell_slab.length_);
         ++cell_idx) {
      REQUIRE(*expected_iter == cell_idx);
      ++expected_iter;
    }
  }
}

/**
 * Tests a comparison operator on all cells in a tile.
 *
 * @param op The relational query condition operator.
 * @param field_name The attribute name in the tile.
 * @param cells The number of cells in the tile.
 * @param result_tile The result tile.
 * @param values The values written to the tile.
 */
template <typename T>
void test_apply_cells_dense(
    const QueryConditionOp op,
    const std::string& field_name,
    const uint64_t cells,
    const ArraySchema& array_schema,
    ResultTile* const result_tile,
    void* values);

/**
 * C-string template-specialization for `test_apply_cells_dense`.
 */
template <>
void test_apply_cells_dense<char*>(
    const QueryConditionOp op,
    const std::string& field_name,
    const uint64_t cells,
    const ArraySchema& array_schema,
    ResultTile* const result_tile,
    void* values) {
  const char* const cmp_value = "ae";
  QueryCondition query_condition;
  REQUIRE(query_condition
              .init(std::string(field_name), cmp_value, 2 * sizeof(char), op)
              .ok());
  // Run Check for query_condition
  REQUIRE(query_condition.check(array_schema).ok());

  bool nullable = array_schema.attribute(field_name)->nullable();

  // Build expected indexes of cells that meet the query condition
  // criteria.
  std::vector<uint64_t> expected_cell_idx_vec;
  for (uint64_t i = 0; i < cells; ++i) {
    if (nullable && (i % 2 == 0))
      continue;

    switch (op) {
      case QueryConditionOp::LT:
        if (std::string(&static_cast<char*>(values)[2 * i], 2) <
            std::string(cmp_value, 2))
          expected_cell_idx_vec.emplace_back(i);
        break;
      case QueryConditionOp::LE:
        if (std::string(&static_cast<char*>(values)[2 * i], 2) <=
            std::string(cmp_value, 2))
          expected_cell_idx_vec.emplace_back(i);
        break;
      case QueryConditionOp::GT:
        if (std::string(&static_cast<char*>(values)[2 * i], 2) >
            std::string(cmp_value, 2))
          expected_cell_idx_vec.emplace_back(i);
        break;
      case QueryConditionOp::GE:
        if (std::string(&static_cast<char*>(values)[2 * i], 2) >=
            std::string(cmp_value, 2))
          expected_cell_idx_vec.emplace_back(i);
        break;
      case QueryConditionOp::EQ:
        if (std::string(&static_cast<char*>(values)[2 * i], 2) ==
            std::string(cmp_value, 2))
          expected_cell_idx_vec.emplace_back(i);
        break;
      case QueryConditionOp::NE:
        if (std::string(&static_cast<char*>(values)[2 * i], 2) !=
            std::string(cmp_value, 2))
          expected_cell_idx_vec.emplace_back(i);
        break;
      default:
        REQUIRE(false);
    }
  }

  // Apply the query condition.
  std::vector<uint8_t> result_bitmap(cells, 1);
  REQUIRE(query_condition
              .apply_dense(
                  array_schema, result_tile, 0, 10, 0, 1, result_bitmap.data())
              .ok());

  // Verify the result bitmap contain the expected cells.
  auto expected_iter = expected_cell_idx_vec.begin();
  for (uint64_t cell_idx = 0; cell_idx < cells; ++cell_idx) {
    if (result_bitmap[cell_idx]) {
      REQUIRE(*expected_iter == cell_idx);
      ++expected_iter;
    }
  }

  if (nullable) {
    if (op == QueryConditionOp::EQ || op == QueryConditionOp::NE) {
      const uint64_t eq = op == QueryConditionOp::EQ ? 0 : 1;
      QueryCondition query_condition_eq_null;
      REQUIRE(
          query_condition_eq_null.init(std::string(field_name), nullptr, 0, op)
              .ok());
      // Run Check for query_condition_eq_null
      REQUIRE(query_condition_eq_null.check(array_schema).ok());

      // Apply the query condition.
      std::vector<uint8_t> result_bitmap_eq_null(cells, 1);
      REQUIRE(query_condition_eq_null
                  .apply_dense(
                      array_schema,
                      result_tile,
                      0,
                      10,
                      0,
                      1,
                      result_bitmap_eq_null.data())
                  .ok());

      // Verify the result bitmap contain the expected cells.
      for (uint64_t cell_idx = 0; cell_idx < cells; ++cell_idx) {
        REQUIRE(result_bitmap_eq_null[cell_idx] == (cell_idx + eq + 1) % 2);
      }
    }

    return;
  }
}

/**
 * Non-specialized template type for `test_apply_cells_dense`.
 */
template <typename T>
void test_apply_cells_dense(
    const QueryConditionOp op,
    const std::string& field_name,
    const uint64_t cells,
    const ArraySchema& array_schema,
    ResultTile* const result_tile,
    void* values) {
  const T cmp_value = 5;
  QueryCondition query_condition;
  REQUIRE(
      query_condition.init(std::string(field_name), &cmp_value, sizeof(T), op)
          .ok());
  // Run Check for query_condition
  REQUIRE(query_condition.check(array_schema).ok());

  // Build expected indexes of cells that meet the query condition
  // criteria.
  std::vector<uint64_t> expected_cell_idx_vec;
  for (uint64_t i = 0; i < cells; ++i) {
    switch (op) {
      case QueryConditionOp::LT:
        if (static_cast<T*>(values)[i] < cmp_value)
          expected_cell_idx_vec.emplace_back(i);
        break;
      case QueryConditionOp::LE:
        if (static_cast<T*>(values)[i] <= cmp_value)
          expected_cell_idx_vec.emplace_back(i);
        break;
      case QueryConditionOp::GT:
        if (static_cast<T*>(values)[i] > cmp_value)
          expected_cell_idx_vec.emplace_back(i);
        break;
      case QueryConditionOp::GE:
        if (static_cast<T*>(values)[i] >= cmp_value)
          expected_cell_idx_vec.emplace_back(i);
        break;
      case QueryConditionOp::EQ:
        if (static_cast<T*>(values)[i] == cmp_value)
          expected_cell_idx_vec.emplace_back(i);
        break;
      case QueryConditionOp::NE:
        if (static_cast<T*>(values)[i] != cmp_value)
          expected_cell_idx_vec.emplace_back(i);
        break;
      default:
        REQUIRE(false);
    }
  }

  // Apply the query condition.
  std::vector<uint8_t> result_bitmap(cells, 1);
  REQUIRE(query_condition
              .apply_dense(
                  array_schema, result_tile, 0, 10, 0, 1, result_bitmap.data())
              .ok());

  // Verify the result bitmap contain the expected cells.
  auto expected_iter = expected_cell_idx_vec.begin();
  for (uint64_t cell_idx = 0; cell_idx < cells; ++cell_idx) {
    if (result_bitmap[cell_idx]) {
      REQUIRE(*expected_iter == cell_idx);
      ++expected_iter;
    }
  }
}

/**
 * Tests each comparison operator on all cells in a tile.
 *
 * @param field_name The attribute name in the tile.
 * @param cells The number of cells in the tile.
 * @param result_tile The result tile.
 * @param values The values written to the tile.
 */
template <typename T>
void test_apply_operators_dense(
    const std::string& field_name,
    const uint64_t cells,
    const ArraySchema& array_schema,
    ResultTile* const result_tile,
    void* values) {
  test_apply_cells_dense<T>(
      QueryConditionOp::LT,
      field_name,
      cells,
      array_schema,
      result_tile,
      values);
  test_apply_cells_dense<T>(
      QueryConditionOp::LE,
      field_name,
      cells,
      array_schema,
      result_tile,
      values);
  test_apply_cells_dense<T>(
      QueryConditionOp::GT,
      field_name,
      cells,
      array_schema,
      result_tile,
      values);
  test_apply_cells_dense<T>(
      QueryConditionOp::GE,
      field_name,
      cells,
      array_schema,
      result_tile,
      values);
  test_apply_cells_dense<T>(
      QueryConditionOp::EQ,
      field_name,
      cells,
      array_schema,
      result_tile,
      values);
  test_apply_cells_dense<T>(
      QueryConditionOp::NE,
      field_name,
      cells,
      array_schema,
      result_tile,
      values);
}

/**
 * Populates a tile and tests query condition comparisons against
 * each cell.
 *
 * @param field_name The attribute name in the tile.
 * @param cells The number of cells in the tile.
 * @param type The TILEDB data type of the attribute.
 * @param array_schema The array schema.
 * @param result_tile The result tile.
 */
template <typename T>
void test_apply_tile_dense(
    const std::string& field_name,
    uint64_t cells,
    Datatype type,
    const ArraySchema& array_schema,
    ResultTile* result_tile);

/**
 * C-string template-specialization for `test_apply_tile_dense`.
 */
template <>
void test_apply_tile_dense<char*>(
    const std::string& field_name,
    const uint64_t cells,
    const Datatype type,
    const ArraySchema& array_schema,
    ResultTile* const result_tile) {
  ResultTile::TileTuple* const tile_tuple = result_tile->tile_tuple(field_name);

  bool var_size = array_schema.attribute(field_name)->var_size();
  bool nullable = array_schema.attribute(field_name)->nullable();
  Tile* const tile =
      var_size ? &tile_tuple->var_tile() : &tile_tuple->fixed_tile();

  REQUIRE(tile->init_unfiltered(
                  constants::format_version,
                  type,
                  2 * cells * sizeof(char),
                  2 * sizeof(char),
                  0)
              .ok());

  std::vector<char> values(2 * cells);
  for (uint64_t i = 0; i < cells; ++i) {
    values[i * 2] = 'a';
    values[(i * 2) + 1] = 'a' + static_cast<char>(i);
  }
  REQUIRE(tile->write(values.data(), 0, 2 * cells * sizeof(char)).ok());

  if (var_size) {
    Tile* const tile_offsets = &tile_tuple->fixed_tile();
    REQUIRE(tile_offsets
                ->init_unfiltered(
                    constants::format_version,
                    constants::cell_var_offset_type,
                    10 * constants::cell_var_offset_size,
                    constants::cell_var_offset_size,
                    0)
                .ok());

    std::vector<uint64_t> offsets(cells);
    uint64_t offset = 0;
    for (uint64_t i = 0; i < cells; ++i) {
      offsets[i] = offset;
      offset += 2;
    }
    REQUIRE(
        tile_offsets->write(offsets.data(), 0, cells * sizeof(uint64_t)).ok());
  }

  if (nullable) {
    Tile* const tile_validity = &tile_tuple->validity_tile();
    REQUIRE(tile_validity
                ->init_unfiltered(
                    constants::format_version,
                    constants::cell_validity_type,
                    10 * constants::cell_validity_size,
                    constants::cell_validity_size,
                    0)
                .ok());

    std::vector<uint8_t> validity(cells);
    for (uint64_t i = 0; i < cells; ++i) {
      validity[i] = i % 2;
    }
    REQUIRE(
        tile_validity->write(validity.data(), 0, cells * sizeof(uint8_t)).ok());
  }

  test_apply_operators_dense<char*>(
      field_name,
      cells,
      array_schema,
      result_tile,
      static_cast<void*>(values.data()));
}

/**
 * Non-specialized template type for `test_apply_tile_dense`.
 */
template <typename T>
void test_apply_tile_dense(
    const std::string& field_name,
    const uint64_t cells,
    const Datatype type,
    const ArraySchema& array_schema,
    ResultTile* const result_tile) {
  ResultTile::TileTuple* const tile_tuple = result_tile->tile_tuple(field_name);
  Tile* const tile = &tile_tuple->fixed_tile();

  REQUIRE(
      tile->init_unfiltered(
              constants::format_version, type, cells * sizeof(T), sizeof(T), 0)
          .ok());
  std::vector<T> values(cells);
  for (uint64_t i = 0; i < cells; ++i) {
    values[i] = static_cast<T>(i);
  }
  REQUIRE(tile->write(values.data(), 0, cells * sizeof(T)).ok());

  test_apply_operators_dense<T>(
      field_name,
      cells,
      array_schema,
      result_tile,
      static_cast<void*>(values.data()));
}

/**
 * Constructs a tile and tests query condition comparisons against
 * each cell.
 *
 * @param type The TILEDB data type of the attribute.
 * @param var_size Run the test with variable size attribute.
 * @param nullable Run the test with nullable attribute.
 */
template <typename T>
void test_apply_dense(
    const Datatype type, bool var_size = false, bool nullable = false);

/**
 * C-string template-specialization for `test_apply_dense`.
 */
template <>
void test_apply_dense<char*>(
    const Datatype type, bool var_size, bool nullable) {
  REQUIRE(type == Datatype::STRING_ASCII);

  const std::string field_name = "foo";
  const uint64_t cells = 10;
  const char* fill_value = "ac";

  // Initialize the array schema.
  ArraySchema array_schema;
  Attribute attr(field_name, type);
  REQUIRE(attr.set_nullable(nullable).ok());
  REQUIRE(attr.set_cell_val_num(var_size ? constants::var_num : 2).ok());

  if (!nullable) {
    REQUIRE(attr.set_fill_value(fill_value, 2 * sizeof(char)).ok());
  }

  REQUIRE(array_schema.add_attribute(tdb::make_shared<Attribute>(HERE(), &attr))
              .ok());
  Domain domain;
  Dimension dim("dim1", Datatype::UINT32);
  uint32_t bounds[2] = {1, cells};
  Range range(bounds, 2 * sizeof(uint32_t));
  REQUIRE(dim.set_domain(range).ok());
  REQUIRE(
      domain
          .add_dimension(tdb::make_shared<tiledb::sm::Dimension>(HERE(), &dim))
          .ok());
  REQUIRE(
      array_schema.set_domain(make_shared<tiledb::sm::Domain>(HERE(), &domain))
          .ok());

  // Initialize the result tile.
  ResultTile result_tile(0, 0, array_schema);
  result_tile.init_attr_tile(field_name, var_size, nullable);

  test_apply_tile_dense<char*>(
      field_name, cells, type, array_schema, &result_tile);
}

/**
 * Non-specialized template type for `test_apply_dense`.
 */
template <typename T>
void test_apply_dense(const Datatype type, bool var_size, bool nullable) {
  (void)var_size;
  (void)nullable;
  const std::string field_name = "foo";
  const uint64_t cells = 10;
  const T fill_value = 3;

  // Initialize the array schema.
  ArraySchema array_schema;
  Attribute attr(field_name, type);
  REQUIRE(attr.set_cell_val_num(1).ok());
  REQUIRE(attr.set_fill_value(&fill_value, sizeof(T)).ok());
  REQUIRE(array_schema.add_attribute(tdb::make_shared<Attribute>(HERE(), &attr))
              .ok());
  Domain domain;
  Dimension dim("dim1", Datatype::UINT32);
  uint32_t bounds[2] = {1, cells};
  Range range(bounds, 2 * sizeof(uint32_t));
  REQUIRE(dim.set_domain(range).ok());
  REQUIRE(
      domain
          .add_dimension(tdb::make_shared<tiledb::sm::Dimension>(HERE(), &dim))
          .ok());
  REQUIRE(
      array_schema.set_domain(make_shared<tiledb::sm::Domain>(HERE(), &domain))
          .ok());

  // Initialize the result tile.
  ResultTile result_tile(0, 0, array_schema);
  result_tile.init_attr_tile(field_name, var_size, nullable);

  test_apply_tile_dense<T>(field_name, cells, type, array_schema, &result_tile);
}

TEST_CASE(
    "QueryCondition: Test apply dense", "[QueryCondition][apply][dense]") {
  test_apply_dense<int8_t>(Datatype::INT8);
  test_apply_dense<uint8_t>(Datatype::UINT8);
  test_apply_dense<int16_t>(Datatype::INT16);
  test_apply_dense<uint16_t>(Datatype::UINT16);
  test_apply_dense<int32_t>(Datatype::INT32);
  test_apply_dense<uint32_t>(Datatype::UINT32);
  test_apply_dense<int64_t>(Datatype::INT64);
  test_apply_dense<uint64_t>(Datatype::UINT64);
  test_apply_dense<float>(Datatype::FLOAT32);
  test_apply_dense<double>(Datatype::FLOAT64);
  test_apply_dense<char>(Datatype::CHAR);
  test_apply_dense<int64_t>(Datatype::DATETIME_YEAR);
  test_apply_dense<int64_t>(Datatype::DATETIME_MONTH);
  test_apply_dense<int64_t>(Datatype::DATETIME_WEEK);
  test_apply_dense<int64_t>(Datatype::DATETIME_DAY);
  test_apply_dense<int64_t>(Datatype::DATETIME_HR);
  test_apply_dense<int64_t>(Datatype::DATETIME_MIN);
  test_apply_dense<int64_t>(Datatype::DATETIME_SEC);
  test_apply_dense<int64_t>(Datatype::DATETIME_MS);
  test_apply_dense<int64_t>(Datatype::DATETIME_US);
  test_apply_dense<int64_t>(Datatype::DATETIME_NS);
  test_apply_dense<int64_t>(Datatype::DATETIME_PS);
  test_apply_dense<int64_t>(Datatype::DATETIME_FS);
  test_apply_dense<int64_t>(Datatype::DATETIME_AS);
  test_apply_dense<char*>(Datatype::STRING_ASCII);
  test_apply_dense<char*>(Datatype::STRING_ASCII, true);
  test_apply_dense<char*>(Datatype::STRING_ASCII, false, true);
}

TEST_CASE(
    "QueryCondition: Test empty/null strings dense",
    "[QueryCondition][empty_string][null_string][dense]") {
  const std::string field_name = "foo";
  const uint64_t cells = 10;
  const char* fill_value = "ac";
  const Datatype type = Datatype::STRING_ASCII;
  bool var_size = true;
  bool nullable = GENERATE(true, false);
  bool null_cmp = GENERATE(true, false);
  QueryConditionOp op = GENERATE(QueryConditionOp::NE, QueryConditionOp::EQ);

  if (!nullable && null_cmp)
    return;

  // Initialize the array schema.
  ArraySchema array_schema;
  Attribute attr(field_name, type);
  REQUIRE(attr.set_nullable(nullable).ok());
  REQUIRE(attr.set_cell_val_num(var_size ? constants::var_num : 2).ok());

  if (!nullable) {
    REQUIRE(attr.set_fill_value(fill_value, 2 * sizeof(char)).ok());
  }

  REQUIRE(
      array_schema.add_attribute(make_shared<Attribute>(HERE(), &attr)).ok());
  Domain domain;
  Dimension dim("dim1", Datatype::UINT32);
  uint32_t bounds[2] = {1, cells};
  Range range(bounds, 2 * sizeof(uint32_t));
  REQUIRE(dim.set_domain(range).ok());
  REQUIRE(
      domain
          .add_dimension(tdb::make_shared<tiledb::sm::Dimension>(HERE(), &dim))
          .ok());
  REQUIRE(
      array_schema.set_domain(make_shared<tiledb::sm::Domain>(HERE(), &domain))
          .ok());

  // Initialize the result tile.
  ResultTile result_tile(0, 0, array_schema);
  result_tile.init_attr_tile(field_name, var_size, nullable);

  ResultTile::TileTuple* const tile_tuple = result_tile.tile_tuple(field_name);

  var_size = array_schema.attribute(field_name)->var_size();
  nullable = array_schema.attribute(field_name)->nullable();
  Tile* const tile =
      var_size ? &tile_tuple->var_tile() : &tile_tuple->fixed_tile();

  REQUIRE(tile->init_unfiltered(
                  constants::format_version,
                  type,
                  2 * (cells - 2) * sizeof(char),
                  2 * sizeof(char),
                  0)
              .ok());

  std::vector<char> values(2 * (cells - 2));
  // Empty strings are at idx 8 and 9
  for (uint64_t i = 0; i < (cells - 2); ++i) {
    values[i * 2] = 'a';
    values[(i * 2) + 1] = 'a' + static_cast<char>(i);
  }

  REQUIRE(tile->write(values.data(), 0, 2 * (cells - 2) * sizeof(char)).ok());

  if (var_size) {
    Tile* const tile_offsets = &tile_tuple->fixed_tile();
    REQUIRE(tile_offsets
                ->init_unfiltered(
                    constants::format_version,
                    constants::cell_var_offset_type,
                    10 * constants::cell_var_offset_size,
                    constants::cell_var_offset_size,
                    0)
                .ok());

    std::vector<uint64_t> offsets(cells);
    uint64_t offset = 0;
    for (uint64_t i = 0; i < cells - 2; ++i) {
      offsets[i] = offset;
      offset += 2;
    }
    offsets[cells - 2] = offset;
    offsets[cells - 1] = offset;
    REQUIRE(
        tile_offsets->write(offsets.data(), 0, cells * sizeof(uint64_t)).ok());
  }

  if (nullable) {
    Tile* const tile_validity = &tile_tuple->validity_tile();
    REQUIRE(tile_validity
                ->init_unfiltered(
                    constants::format_version,
                    constants::cell_validity_type,
                    10 * constants::cell_validity_size,
                    constants::cell_validity_size,
                    0)
                .ok());

    std::vector<uint8_t> validity(cells);
    for (uint64_t i = 0; i < cells; ++i) {
      validity[i] = i % 2;
    }
    REQUIRE(
        tile_validity->write(validity.data(), 0, cells * sizeof(uint8_t)).ok());
  }

  // Empty string or null string as condition value
  const char* cmp_value = null_cmp ? nullptr : "";

  QueryCondition query_condition;
  REQUIRE(query_condition.init(std::string(field_name), cmp_value, 0, op).ok());

  // Run Check for query_condition
  REQUIRE(query_condition.check(array_schema).ok());

  // Build expected indexes of cells that meet the query condition
  // criteria.
  std::vector<uint64_t> expected_cell_idx_vec;
  for (uint64_t i = 0; i < cells; ++i) {
    switch (op) {
      case QueryConditionOp::EQ:
        if (null_cmp) {
          if (i % 2 == 0)
            expected_cell_idx_vec.emplace_back(i);
        } else if (nullable) {
          if ((i % 2 != 0) && (i >= 8))
            expected_cell_idx_vec.emplace_back(i);
        } else if (i >= 8) {
          expected_cell_idx_vec.emplace_back(i);
        }
        break;
      case QueryConditionOp::NE:
        if (null_cmp) {
          if (i % 2 != 0)
            expected_cell_idx_vec.emplace_back(i);
        } else if (nullable) {
          if ((i % 2 != 0) && (i < 8))
            expected_cell_idx_vec.emplace_back(i);
        } else if (i < 8) {
          expected_cell_idx_vec.emplace_back(i);
        }
        break;
      default:
        REQUIRE(false);
    }
  }

  // Apply the query condition.
  std::vector<uint8_t> result_bitmap(cells, 1);
  REQUIRE(query_condition
              .apply_dense(
                  array_schema, &result_tile, 0, 10, 0, 1, result_bitmap.data())
              .ok());

  // Verify the result bitmap contain the expected cells.
  auto expected_iter = expected_cell_idx_vec.begin();
  for (uint64_t cell_idx = 0; cell_idx < cells; ++cell_idx) {
    if (result_bitmap[cell_idx]) {
      REQUIRE(*expected_iter == cell_idx);
      ++expected_iter;
    }
  }
}

/**
 * Tests a comparison operator on all cells in a tile.
 *
 * @param op The relational query condition operator.
 * @param field_name The attribute name in the tile.
 * @param cells The number of cells in the tile.
 * @param result_tile The result tile.
 * @param values The values written to the tile.
 */
template <typename T>
void test_apply_cells_sparse(
    const QueryConditionOp op,
    const std::string& field_name,
    const uint64_t cells,
    const ArraySchema& array_schema,
    ResultTile* const result_tile,
    void* values);

/**
 * C-string template-specialization for `test_apply_cells_sparse`.
 */
template <>
void test_apply_cells_sparse<char*>(
    const QueryConditionOp op,
    const std::string& field_name,
    const uint64_t cells,
    const ArraySchema& array_schema,
    ResultTile* const result_tile,
    void* values) {
  const char* const cmp_value = "ae";
  QueryCondition query_condition;
  REQUIRE(query_condition
              .init(std::string(field_name), cmp_value, 2 * sizeof(char), op)
              .ok());
  // Run Check for query_condition
  REQUIRE(query_condition.check(array_schema).ok());

  bool nullable = array_schema.attribute(field_name)->nullable();

  // Build expected indexes of cells that meet the query condition
  // criteria.
  std::vector<uint64_t> expected_cell_idx_vec;
  for (uint64_t i = 0; i < cells; ++i) {
    if (nullable && (i % 2 == 0))
      continue;

    switch (op) {
      case QueryConditionOp::LT:
        if (std::string(&static_cast<char*>(values)[2 * i], 2) <
            std::string(cmp_value, 2))
          expected_cell_idx_vec.emplace_back(i);
        break;
      case QueryConditionOp::LE:
        if (std::string(&static_cast<char*>(values)[2 * i], 2) <=
            std::string(cmp_value, 2))
          expected_cell_idx_vec.emplace_back(i);
        break;
      case QueryConditionOp::GT:
        if (std::string(&static_cast<char*>(values)[2 * i], 2) >
            std::string(cmp_value, 2))
          expected_cell_idx_vec.emplace_back(i);
        break;
      case QueryConditionOp::GE:
        if (std::string(&static_cast<char*>(values)[2 * i], 2) >=
            std::string(cmp_value, 2))
          expected_cell_idx_vec.emplace_back(i);
        break;
      case QueryConditionOp::EQ:
        if (std::string(&static_cast<char*>(values)[2 * i], 2) ==
            std::string(cmp_value, 2))
          expected_cell_idx_vec.emplace_back(i);
        break;
      case QueryConditionOp::NE:
        if (std::string(&static_cast<char*>(values)[2 * i], 2) !=
            std::string(cmp_value, 2))
          expected_cell_idx_vec.emplace_back(i);
        break;
      default:
        REQUIRE(false);
    }
  }

  // Apply the query condition.
  std::vector<uint8_t> result_bitmap(cells, 1);
  REQUIRE(query_condition
              .apply_sparse<uint8_t>(array_schema, *result_tile, result_bitmap)
              .ok());

  // Verify the result bitmap contain the expected cells.
  auto expected_iter = expected_cell_idx_vec.begin();
  for (uint64_t cell_idx = 0; cell_idx < cells; ++cell_idx) {
    if (result_bitmap[cell_idx]) {
      REQUIRE(*expected_iter == cell_idx);
      ++expected_iter;
    }
  }

  if (nullable) {
    if (op == QueryConditionOp::EQ || op == QueryConditionOp::NE) {
      const uint64_t eq = op == QueryConditionOp::EQ ? 0 : 1;
      QueryCondition query_condition_eq_null;
      REQUIRE(
          query_condition_eq_null.init(std::string(field_name), nullptr, 0, op)
              .ok());
      // Run Check for query_condition_eq_null
      REQUIRE(query_condition_eq_null.check(array_schema).ok());

      // Apply the query condition.
      std::vector<uint8_t> result_bitmap_eq_null(cells, 1);
      REQUIRE(query_condition_eq_null
                  .apply_sparse<uint8_t>(
                      array_schema, *result_tile, result_bitmap_eq_null)
                  .ok());

      // Verify the result bitmap contain the expected cells.
      for (uint64_t cell_idx = 0; cell_idx < cells; ++cell_idx) {
        REQUIRE(result_bitmap_eq_null[cell_idx] == (cell_idx + eq + 1) % 2);
      }
    }

    return;
  }
}

/**
 * Non-specialized template type for `test_apply_cells_sparse`.
 */
template <typename T>
void test_apply_cells_sparse(
    const QueryConditionOp op,
    const std::string& field_name,
    const uint64_t cells,
    const ArraySchema& array_schema,
    ResultTile* const result_tile,
    void* values) {
  const T cmp_value = 5;
  QueryCondition query_condition;
  REQUIRE(
      query_condition.init(std::string(field_name), &cmp_value, sizeof(T), op)
          .ok());
  // Run Check for query_condition
  REQUIRE(query_condition.check(array_schema).ok());

  // Build expected indexes of cells that meet the query condition
  // criteria.
  std::vector<uint64_t> expected_cell_idx_vec;
  for (uint64_t i = 0; i < cells; ++i) {
    switch (op) {
      case QueryConditionOp::LT:
        if (static_cast<T*>(values)[i] < cmp_value)
          expected_cell_idx_vec.emplace_back(i);
        break;
      case QueryConditionOp::LE:
        if (static_cast<T*>(values)[i] <= cmp_value)
          expected_cell_idx_vec.emplace_back(i);
        break;
      case QueryConditionOp::GT:
        if (static_cast<T*>(values)[i] > cmp_value)
          expected_cell_idx_vec.emplace_back(i);
        break;
      case QueryConditionOp::GE:
        if (static_cast<T*>(values)[i] >= cmp_value)
          expected_cell_idx_vec.emplace_back(i);
        break;
      case QueryConditionOp::EQ:
        if (static_cast<T*>(values)[i] == cmp_value)
          expected_cell_idx_vec.emplace_back(i);
        break;
      case QueryConditionOp::NE:
        if (static_cast<T*>(values)[i] != cmp_value)
          expected_cell_idx_vec.emplace_back(i);
        break;
      default:
        REQUIRE(false);
    }
  }

  // Apply the query condition.
  std::vector<uint8_t> result_bitmap(cells, 1);
  REQUIRE(query_condition
              .apply_sparse<uint8_t>(array_schema, *result_tile, result_bitmap)
              .ok());

  // Verify the result bitmap contain the expected cells.
  auto expected_iter = expected_cell_idx_vec.begin();
  for (uint64_t cell_idx = 0; cell_idx < cells; ++cell_idx) {
    if (result_bitmap[cell_idx]) {
      REQUIRE(*expected_iter == cell_idx);
      ++expected_iter;
    }
  }
}

/**
 * Tests each comparison operator on all cells in a tile.
 *
 * @param field_name The attribute name in the tile.
 * @param cells The number of cells in the tile.
 * @param result_tile The result tile.
 * @param values The values written to the tile.
 */
template <typename T>
void test_apply_operators_sparse(
    const std::string& field_name,
    const uint64_t cells,
    const ArraySchema& array_schema,
    ResultTile* const result_tile,
    void* values) {
  test_apply_cells_sparse<T>(
      QueryConditionOp::LT,
      field_name,
      cells,
      array_schema,
      result_tile,
      values);
  test_apply_cells_sparse<T>(
      QueryConditionOp::LE,
      field_name,
      cells,
      array_schema,
      result_tile,
      values);
  test_apply_cells_sparse<T>(
      QueryConditionOp::GT,
      field_name,
      cells,
      array_schema,
      result_tile,
      values);
  test_apply_cells_sparse<T>(
      QueryConditionOp::GE,
      field_name,
      cells,
      array_schema,
      result_tile,
      values);
  test_apply_cells_sparse<T>(
      QueryConditionOp::EQ,
      field_name,
      cells,
      array_schema,
      result_tile,
      values);
  test_apply_cells_sparse<T>(
      QueryConditionOp::NE,
      field_name,
      cells,
      array_schema,
      result_tile,
      values);
}

/**
 * Populates a tile and tests query condition comparisons against
 * each cell.
 *
 * @param field_name The attribute name in the tile.
 * @param cells The number of cells in the tile.
 * @param type The TILEDB data type of the attribute.
 * @param array_schema The array schema.
 * @param result_tile The result tile.
 */
template <typename T>
void test_apply_tile_sparse(
    const std::string& field_name,
    uint64_t cells,
    Datatype type,
    const ArraySchema& array_schema,
    ResultTile* result_tile);

/**
 * C-string template-specialization for `test_apply_tile_sparse`.
 */
template <>
void test_apply_tile_sparse<char*>(
    const std::string& field_name,
    const uint64_t cells,
    const Datatype type,
    const ArraySchema& array_schema,
    ResultTile* const result_tile) {
  ResultTile::TileTuple* const tile_tuple = result_tile->tile_tuple(field_name);

  bool var_size = array_schema.attribute(field_name)->var_size();
  bool nullable = array_schema.attribute(field_name)->nullable();
  Tile* const tile =
      var_size ? &tile_tuple->var_tile() : &tile_tuple->fixed_tile();

  REQUIRE(tile->init_unfiltered(
                  constants::format_version,
                  type,
                  2 * cells * sizeof(char),
                  2 * sizeof(char),
                  0)
              .ok());

  std::vector<char> values(cells * 2);
  for (uint64_t i = 0; i < cells; ++i) {
    values[i * 2] = 'a';
    values[(i * 2) + 1] = 'a' + static_cast<char>(i);
  }
  REQUIRE(tile->write(values.data(), 0, 2 * cells * sizeof(char)).ok());

  if (var_size) {
    Tile* const tile_offsets = &tile_tuple->fixed_tile();
    REQUIRE(tile_offsets
                ->init_unfiltered(
                    constants::format_version,
                    constants::cell_var_offset_type,
                    10 * constants::cell_var_offset_size,
                    constants::cell_var_offset_size,
                    0)
                .ok());

    std::vector<uint64_t> offsets(cells);
    uint64_t offset = 0;
    for (uint64_t i = 0; i < cells; ++i) {
      offsets[i] = offset;
      offset += 2;
    }
    REQUIRE(
        tile_offsets->write(offsets.data(), 0, cells * sizeof(uint64_t)).ok());
  }

  if (nullable) {
    Tile* const tile_validity = &tile_tuple->validity_tile();
    REQUIRE(tile_validity
                ->init_unfiltered(
                    constants::format_version,
                    constants::cell_validity_type,
                    10 * constants::cell_validity_size,
                    constants::cell_validity_size,
                    0)
                .ok());

    std::vector<uint8_t> validity(cells);
    for (uint64_t i = 0; i < cells; ++i) {
      validity[i] = i % 2;
    }
    REQUIRE(
        tile_validity->write(validity.data(), 0, cells * sizeof(uint8_t)).ok());
  }

  test_apply_operators_sparse<char*>(
      field_name,
      cells,
      array_schema,
      result_tile,
      static_cast<void*>(values.data()));
}

/**
 * Non-specialized template type for `test_apply_tile_sparse`.
 */
template <typename T>
void test_apply_tile_sparse(
    const std::string& field_name,
    const uint64_t cells,
    const Datatype type,
    const ArraySchema& array_schema,
    ResultTile* const result_tile) {
  ResultTile::TileTuple* const tile_tuple = result_tile->tile_tuple(field_name);
  Tile* const tile = &tile_tuple->fixed_tile();

  REQUIRE(
      tile->init_unfiltered(
              constants::format_version, type, cells * sizeof(T), sizeof(T), 0)
          .ok());

  std::vector<T> values(cells);
  for (uint64_t i = 0; i < cells; ++i) {
    values[i] = static_cast<T>(i);
  }
  REQUIRE(tile->write(values.data(), 0, cells * sizeof(T)).ok());

  test_apply_operators_sparse<T>(
      field_name,
      cells,
      array_schema,
      result_tile,
      static_cast<void*>(values.data()));
}

/**
 * Constructs a tile and tests query condition comparisons against
 * each cell.
 *
 * @param type The TILEDB data type of the attribute.
 * @param var_size Run the test with variable size attribute.
 * @param nullable Run the test with nullable attribute.
 */
template <typename T>
void test_apply_sparse(
    const Datatype type, bool var_size = false, bool nullable = false);

/**
 * C-string template-specialization for `test_apply_sparse`.
 */
template <>
void test_apply_sparse<char*>(
    const Datatype type, bool var_size, bool nullable) {
  REQUIRE(type == Datatype::STRING_ASCII);

  const std::string field_name = "foo";
  const uint64_t cells = 10;
  const char* fill_value = "ac";

  // Initialize the array schema.
  ArraySchema array_schema;
  Attribute attr(field_name, type);
  REQUIRE(attr.set_nullable(nullable).ok());
  REQUIRE(attr.set_cell_val_num(var_size ? constants::var_num : 2).ok());

  if (!nullable) {
    REQUIRE(attr.set_fill_value(fill_value, 2 * sizeof(char)).ok());
  }

  REQUIRE(array_schema.add_attribute(tdb::make_shared<Attribute>(HERE(), &attr))
              .ok());
  Domain domain;
  Dimension dim("dim1", Datatype::UINT32);
  uint32_t bounds[2] = {1, cells};
  Range range(bounds, 2 * sizeof(uint32_t));
  REQUIRE(dim.set_domain(range).ok());
  REQUIRE(
      domain
          .add_dimension(tdb::make_shared<tiledb::sm::Dimension>(HERE(), &dim))
          .ok());
  REQUIRE(
      array_schema.set_domain(make_shared<tiledb::sm::Domain>(HERE(), &domain))
          .ok());

  // Initialize the result tile.
  ResultTile result_tile(0, 0, array_schema);
  result_tile.init_attr_tile(field_name, var_size, nullable);

  test_apply_tile_sparse<char*>(
      field_name, cells, type, array_schema, &result_tile);
}

/**
 * Non-specialized template type for `test_apply_sparse`.
 */
template <typename T>
void test_apply_sparse(const Datatype type, bool var_size, bool nullable) {
  (void)var_size;
  (void)nullable;
  const std::string field_name = "foo";
  const uint64_t cells = 10;
  const T fill_value = 3;

  // Initialize the array schema.
  ArraySchema array_schema;
  Attribute attr(field_name, type);
  REQUIRE(attr.set_cell_val_num(1).ok());
  REQUIRE(attr.set_fill_value(&fill_value, sizeof(T)).ok());
  REQUIRE(array_schema.add_attribute(tdb::make_shared<Attribute>(HERE(), &attr))
              .ok());
  Domain domain;
  Dimension dim("dim1", Datatype::UINT32);
  uint32_t bounds[2] = {1, cells};
  Range range(bounds, 2 * sizeof(uint32_t));
  REQUIRE(dim.set_domain(range).ok());
  REQUIRE(
      domain
          .add_dimension(tdb::make_shared<tiledb::sm::Dimension>(HERE(), &dim))
          .ok());
  REQUIRE(
      array_schema.set_domain(make_shared<tiledb::sm::Domain>(HERE(), &domain))
          .ok());

  // Initialize the result tile.
  ResultTile result_tile(0, 0, array_schema);
  result_tile.init_attr_tile(field_name, var_size, nullable);

  test_apply_tile_sparse<T>(
      field_name, cells, type, array_schema, &result_tile);
}

TEST_CASE(
    "QueryCondition: Test apply sparse", "[QueryCondition][apply][sparse]") {
  test_apply_sparse<int8_t>(Datatype::INT8);
  test_apply_sparse<uint8_t>(Datatype::UINT8);
  test_apply_sparse<int16_t>(Datatype::INT16);
  test_apply_sparse<uint16_t>(Datatype::UINT16);
  test_apply_sparse<int32_t>(Datatype::INT32);
  test_apply_sparse<uint32_t>(Datatype::UINT32);
  test_apply_sparse<int64_t>(Datatype::INT64);
  test_apply_sparse<uint64_t>(Datatype::UINT64);
  test_apply_sparse<float>(Datatype::FLOAT32);
  test_apply_sparse<double>(Datatype::FLOAT64);
  test_apply_sparse<char>(Datatype::CHAR);
  test_apply_sparse<int64_t>(Datatype::DATETIME_YEAR);
  test_apply_sparse<int64_t>(Datatype::DATETIME_MONTH);
  test_apply_sparse<int64_t>(Datatype::DATETIME_WEEK);
  test_apply_sparse<int64_t>(Datatype::DATETIME_DAY);
  test_apply_sparse<int64_t>(Datatype::DATETIME_HR);
  test_apply_sparse<int64_t>(Datatype::DATETIME_MIN);
  test_apply_sparse<int64_t>(Datatype::DATETIME_SEC);
  test_apply_sparse<int64_t>(Datatype::DATETIME_MS);
  test_apply_sparse<int64_t>(Datatype::DATETIME_US);
  test_apply_sparse<int64_t>(Datatype::DATETIME_NS);
  test_apply_sparse<int64_t>(Datatype::DATETIME_PS);
  test_apply_sparse<int64_t>(Datatype::DATETIME_FS);
  test_apply_sparse<int64_t>(Datatype::DATETIME_AS);
  test_apply_sparse<char*>(Datatype::STRING_ASCII);
  test_apply_sparse<char*>(Datatype::STRING_ASCII, true);
  test_apply_sparse<char*>(Datatype::STRING_ASCII, false, true);
}

/**
 * @brief Test parameters structure that contains the query condition
 * object, and the expected results of running the query condition on
 * an size 10 array containing {0, 1, 2, 3, 4, 5, 6, 7, 8, 9}.
 *
 */
struct TestParams {
  QueryCondition qc_;
  std::vector<uint8_t> expected_bitmap_;
  std::vector<ResultCellSlab> expected_slabs_;

  TestParams(
      QueryCondition&& qc,
      std::vector<uint8_t>&& expected_bitmap,
      std::vector<ResultCellSlab>&& expected_slabs)
      : qc_(std::move(qc))
      , expected_bitmap_(std::move(expected_bitmap))
      , expected_slabs_(expected_slabs) {
  }
};

/**
 * @brief Validate QueryCondition::apply by calling it and verifying
 * the results against the expected results.
 *
 * @param tp TestParams object that contains the query condition object
 * and the expected results.
 * @param cells The number of cells in the array we're running the query on.
 * @param array_schema The array schema of the array we're running the query on.
 */
void validate_qc_apply(
    TestParams& tp,
    uint64_t cells,
    const ArraySchema& array_schema,
    ResultTile& result_tile) {
  ResultCellSlab result_cell_slab(&result_tile, 0, cells);
  std::vector<ResultCellSlab> result_cell_slabs;
  result_cell_slabs.emplace_back(std::move(result_cell_slab));
  std::vector<shared_ptr<FragmentMetadata>> frag_md;
  REQUIRE(tp.qc_.apply(array_schema, frag_md, result_cell_slabs, 1).ok());
  REQUIRE(result_cell_slabs.size() == tp.expected_slabs_.size());
  uint64_t result_cell_slabs_size = result_cell_slabs.size();
  for (uint64_t i = 0; i < result_cell_slabs_size; ++i) {
    CHECK(result_cell_slabs[i].start_ == tp.expected_slabs_[i].start_);
    CHECK(result_cell_slabs[i].length_ == tp.expected_slabs_[i].length_);
  }
}

/**
 * @brief Validate QueryCondition::apply_sparse by calling it and verifying
 * the results against the expected results.
 *
 * @param tp TestParams object that contains the query condition object
 * and the expected results.
 * @param cells The number of cells in the array we're running the query on.
 * @param array_schema The array schema of the array we're running the query on.
 * @param result_tile The result tile that contains the array data.
 */
void validate_qc_apply_sparse(
    TestParams& tp,
    uint64_t cells,
    const ArraySchema& array_schema,
    ResultTile& result_tile) {
  std::vector<uint8_t> sparse_result_bitmap(cells, 1);
  REQUIRE(tp.qc_
              .apply_sparse<uint8_t>(
                  array_schema, result_tile, sparse_result_bitmap)
              .ok());
  for (uint64_t i = 0; i < cells; ++i) {
    CHECK(sparse_result_bitmap[i] == tp.expected_bitmap_[i]);
  }

<<<<<<< HEAD
  cell_count = 0;
  std::vector<uint64_t> sparse_result_bitmap1(cells, 2);
  REQUIRE(tp.qc_
              .apply_sparse<uint64_t>(
                  array_schema, result_tile, sparse_result_bitmap1, &cell_count)
              .ok());
  CHECK(tp.cell_count_ * 2 == cell_count);
=======
  std::vector<uint64_t> sparse_result_bitmap1(cells, 2);
  REQUIRE(tp.qc_
              .apply_sparse<uint64_t>(
                  array_schema, result_tile, sparse_result_bitmap1)
              .ok());
>>>>>>> 0ab3c88c
  for (uint64_t i = 0; i < cells; ++i) {
    CHECK(sparse_result_bitmap1[i] == tp.expected_bitmap_[i] * 2);
  }
}

/**
 * @brief Validate QueryCondition::apply_dense by calling it and verifying
 * the results against the expected results.
 *
 * @param tp TestParams object that contains the query condition object
 * and the expected results.
 * @param cells The number of cells in the array we're running the query on.
 * @param array_schema The array schema of the array we're running the query on.
 * @param result_tile The result tile that contains the array data.
 */
void validate_qc_apply_dense(
    TestParams& tp,
    uint64_t cells,
    const ArraySchema& array_schema,
    ResultTile& result_tile) {
  std::vector<uint8_t> dense_result_bitmap(cells, 1);
  REQUIRE(tp.qc_
              .apply_dense(
                  array_schema,
                  &result_tile,
                  0,
                  10,
                  0,
                  1,
                  dense_result_bitmap.data())
              .ok());
  for (uint64_t i = 0; i < cells; ++i) {
    CHECK(dense_result_bitmap[i] == tp.expected_bitmap_[i]);
  }
}

/**
 * @brief Function that takes a selection of QueryConditions, with their
 * expected results, and combines them together.
 *
 * @param field_name The field name of the query condition.
 * @param result_tile The result tile of the array we're running the query on.
 * @param tp_vec The vector that stores the test parameter structs.
 */
void populate_test_params_vector(
    const std::string& field_name,
    ResultTile* result_tile,
    std::vector<TestParams>& tp_vec) {
  // Construct basic AND query condition `foo > 3 AND foo <= 6`.
  {
    uint64_t cmp_value_1 = 3;
    QueryCondition query_condition_1;
    REQUIRE(query_condition_1
                .init(
                    std::string(field_name),
                    &cmp_value_1,
                    sizeof(uint64_t),
                    QueryConditionOp::GT)
                .ok());
    uint64_t cmp_value_2 = 6;
    QueryCondition query_condition_2;
    REQUIRE(query_condition_2
                .init(
                    std::string(field_name),
                    &cmp_value_2,
                    sizeof(uint64_t),
                    QueryConditionOp::LE)
                .ok());
    QueryCondition query_condition_3;
    REQUIRE(query_condition_1
                .combine(
                    query_condition_2,
                    QueryConditionCombinationOp::AND,
                    &query_condition_3)
                .ok());

    std::vector<uint8_t> expected_bitmap = {0, 0, 0, 0, 1, 1, 1, 0, 0, 0};
    std::vector<ResultCellSlab> expected_slabs = {{result_tile, 4, 3}};
    TestParams tp(
        std::move(query_condition_3),
        std::move(expected_bitmap),
        std::move(expected_slabs));
    tp_vec.push_back(tp);
  }

  // Construct basic OR query condition `foo > 6 OR foo <= 3`.
  {
    uint64_t cmp_value_1 = 6;
    QueryCondition query_condition_1;
    REQUIRE(query_condition_1
                .init(
                    std::string(field_name),
                    &cmp_value_1,
                    sizeof(uint64_t),
                    QueryConditionOp::GT)
                .ok());

    uint64_t cmp_value_2 = 3;
    QueryCondition query_condition_2;
    REQUIRE(query_condition_2
                .init(
                    std::string(field_name),
                    &cmp_value_2,
                    sizeof(uint64_t),
                    QueryConditionOp::LE)
                .ok());

    QueryCondition query_condition_3;
    REQUIRE(query_condition_1
                .combine(
                    query_condition_2,
                    QueryConditionCombinationOp::OR,
                    &query_condition_3)
                .ok());

    std::vector<uint8_t> expected_bitmap = {1, 1, 1, 1, 0, 0, 0, 1, 1, 1};
    std::vector<ResultCellSlab> expected_slabs = {{result_tile, 0, 4},
                                                  {result_tile, 7, 3}};
    TestParams tp(
        std::move(query_condition_3),
        std::move(expected_bitmap),
        std::move(expected_slabs));
    tp_vec.push_back(tp);
  }
  // Construct query condition `(foo >= 3 AND foo <= 6) OR (foo > 5 AND foo <
  // 9)`. (OR of 2 AND ASTs)
  {
    uint64_t cmp_value_1 = 3;
    QueryCondition query_condition_1;
    REQUIRE(query_condition_1
                .init(
                    std::string(field_name),
                    &cmp_value_1,
                    sizeof(uint64_t),
                    QueryConditionOp::GE)
                .ok());

    uint64_t cmp_value_2 = 6;
    QueryCondition query_condition_2;
    REQUIRE(query_condition_2
                .init(
                    std::string(field_name),
                    &cmp_value_2,
                    sizeof(uint64_t),
                    QueryConditionOp::LE)
                .ok());

    QueryCondition combined_and;
    REQUIRE(query_condition_1
                .combine(
                    query_condition_2,
                    QueryConditionCombinationOp::AND,
                    &combined_and)
                .ok());

    uint64_t cmp_value_3 = 5;
    QueryCondition query_condition_3;
    REQUIRE(query_condition_3
                .init(
                    std::string(field_name),
                    &cmp_value_3,
                    sizeof(uint64_t),
                    QueryConditionOp::GT)
                .ok());

    uint64_t cmp_value_4 = 9;
    QueryCondition query_condition_4;
    REQUIRE(query_condition_4
                .init(
                    std::string(field_name),
                    &cmp_value_4,
                    sizeof(uint64_t),
                    QueryConditionOp::LT)
                .ok());

    QueryCondition combined_and1;
    REQUIRE(query_condition_3
                .combine(
                    query_condition_4,
                    QueryConditionCombinationOp::AND,
                    &combined_and1)
                .ok());

    QueryCondition combined_or;
    REQUIRE(
        combined_and
            .combine(
                combined_and1, QueryConditionCombinationOp::OR, &combined_or)
            .ok());

    std::vector<uint8_t> expected_bitmap = {0, 0, 0, 1, 1, 1, 1, 1, 1, 0};
    std::vector<ResultCellSlab> expected_slabs = {{result_tile, 3, 6}};
    TestParams tp(
        std::move(combined_or),
        std::move(expected_bitmap),
        std::move(expected_slabs));
    tp_vec.push_back(tp);
  }

  // Construct query condition `(foo < 3 OR foo >= 8) AND (foo <= 4 OR foo =
  // 9)`. (AND of 2 OR ASTs)
  {
    uint64_t cmp_value_1 = 3;
    QueryCondition query_condition_1;
    REQUIRE(query_condition_1
                .init(
                    std::string(field_name),
                    &cmp_value_1,
                    sizeof(uint64_t),
                    QueryConditionOp::LT)
                .ok());

    uint64_t cmp_value_2 = 8;
    QueryCondition query_condition_2;
    REQUIRE(query_condition_2
                .init(
                    std::string(field_name),
                    &cmp_value_2,
                    sizeof(uint64_t),
                    QueryConditionOp::GE)
                .ok());

    QueryCondition combined_or;
    REQUIRE(query_condition_1
                .combine(
                    query_condition_2,
                    QueryConditionCombinationOp::OR,
                    &combined_or)
                .ok());

    uint64_t cmp_value_3 = 4;
    QueryCondition query_condition_3;
    REQUIRE(query_condition_3
                .init(
                    std::string(field_name),
                    &cmp_value_3,
                    sizeof(uint64_t),
                    QueryConditionOp::LT)
                .ok());

    uint64_t cmp_value_4 = 9;
    QueryCondition query_condition_4;
    REQUIRE(query_condition_4
                .init(
                    std::string(field_name),
                    &cmp_value_4,
                    sizeof(uint64_t),
                    QueryConditionOp::EQ)
                .ok());

    QueryCondition combined_or1;
    REQUIRE(query_condition_3
                .combine(
                    query_condition_4,
                    QueryConditionCombinationOp::OR,
                    &combined_or1)
                .ok());

    QueryCondition combined_and;
    REQUIRE(
        combined_or
            .combine(
                combined_or1, QueryConditionCombinationOp::AND, &combined_and)
            .ok());

    std::vector<uint8_t> expected_bitmap = {1, 1, 1, 0, 0, 0, 0, 0, 0, 1};
    std::vector<ResultCellSlab> expected_slabs = {{result_tile, 0, 3},
                                                  {result_tile, 9, 1}};
    TestParams tp(
        std::move(combined_and),
        std::move(expected_bitmap),
        std::move(expected_slabs));
    tp_vec.push_back(tp);
  }

  // Construct query condition `(((foo = 1 || foo = 2) && (foo = 3 || foo = 4))
  // || (((foo != 8
  // && foo != 9 && (foo = 6 || foo = 7)) || foo = 5) && foo != 6))`. (Complex
  // tree with depth > 2)
  {
    std::vector<uint64_t> vals = {1, 2, 3, 4, 5, 6, 7, 8, 9};
    std::vector<QueryCondition> qc_value_vector;
    for (int i = 0; i < 7; ++i) {
      QueryCondition qc;
      REQUIRE(qc.init(
                    std::string(field_name),
                    &vals[i],
                    sizeof(vals[i]),
                    QueryConditionOp::EQ)
                  .ok());
      qc_value_vector.push_back(qc);
    }

    for (int i = 7; i < 9; ++i) {
      QueryCondition qc;
      REQUIRE(qc.init(
                    std::string(field_name),
                    &vals[i],
                    sizeof(vals[i]),
                    QueryConditionOp::NE)
                  .ok());
      qc_value_vector.push_back(qc);
    }

    uint64_t x = 6;
    QueryCondition x_neq_six;
    REQUIRE(
        x_neq_six
            .init(std::string(field_name), &x, sizeof(x), QueryConditionOp::NE)
            .ok());
    QueryCondition one_or_two;
    REQUIRE(qc_value_vector[0]
                .combine(
                    qc_value_vector[1],
                    QueryConditionCombinationOp::OR,
                    &one_or_two)
                .ok());
    QueryCondition three_or_four;
    REQUIRE(qc_value_vector[2]
                .combine(
                    qc_value_vector[3],
                    QueryConditionCombinationOp::OR,
                    &three_or_four)
                .ok());
    QueryCondition six_or_seven;
    REQUIRE(qc_value_vector[5]
                .combine(
                    qc_value_vector[6],
                    QueryConditionCombinationOp::OR,
                    &six_or_seven)
                .ok());
    QueryCondition eight_and_nine;
    REQUIRE(qc_value_vector[7]
                .combine(
                    qc_value_vector[8],
                    QueryConditionCombinationOp::AND,
                    &eight_and_nine)
                .ok());
    QueryCondition subtree_a;
    REQUIRE(one_or_two
                .combine(
                    three_or_four, QueryConditionCombinationOp::AND, &subtree_a)
                .ok());
    QueryCondition subtree_d;
    REQUIRE(
        eight_and_nine
            .combine(six_or_seven, QueryConditionCombinationOp::AND, &subtree_d)
            .ok());
    QueryCondition subtree_c;
    REQUIRE(
        subtree_d
            .combine(
                qc_value_vector[4], QueryConditionCombinationOp::OR, &subtree_c)
            .ok());
    QueryCondition subtree_b;
    REQUIRE(
        subtree_c
            .combine(x_neq_six, QueryConditionCombinationOp::AND, &subtree_b)
            .ok());
    QueryCondition qc;
    REQUIRE(subtree_a.combine(subtree_b, QueryConditionCombinationOp::OR, &qc)
                .ok());

    std::vector<uint8_t> expected_bitmap = {0, 0, 0, 0, 0, 1, 0, 1, 0, 0};
    std::vector<ResultCellSlab> expected_slabs = {{result_tile, 5, 1},
                                                  {result_tile, 7, 1}};
    TestParams tp(
        std::move(qc), std::move(expected_bitmap), std::move(expected_slabs));
    tp_vec.push_back(tp);
  }

  // Construct query condition `foo != 1 && foo != 3 && foo != 5 && foo != 7 &&
  // foo != 9`. (Adding simple clauses to AND tree)
  {
    uint64_t val1 = 1;
    QueryCondition query_condition1;
    REQUIRE(query_condition1
                .init(
                    std::string(field_name),
                    &val1,
                    sizeof(val1),
                    QueryConditionOp::NE)
                .ok());

    uint64_t val2 = 3;
    QueryCondition query_condition2;
    REQUIRE(query_condition2
                .init(
                    std::string(field_name),
                    &val2,
                    sizeof(val2),
                    QueryConditionOp::NE)
                .ok());

    uint64_t val3 = 5;
    QueryCondition query_condition3;
    REQUIRE(query_condition3
                .init(
                    std::string(field_name),
                    &val3,
                    sizeof(val3),
                    QueryConditionOp::NE)
                .ok());

    uint64_t val4 = 7;
    QueryCondition query_condition4;
    REQUIRE(query_condition4
                .init(
                    std::string(field_name),
                    &val4,
                    sizeof(val4),
                    QueryConditionOp::NE)
                .ok());

    uint64_t val5 = 9;
    QueryCondition query_condition5;
    REQUIRE(query_condition5
                .init(
                    std::string(field_name),
                    &val5,
                    sizeof(val5),
                    QueryConditionOp::NE)
                .ok());

    QueryCondition combined_and1;
    REQUIRE(query_condition1
                .combine(
                    query_condition2,
                    QueryConditionCombinationOp::AND,
                    &combined_and1)
                .ok());

    QueryCondition combined_and2;
    REQUIRE(combined_and1
                .combine(
                    query_condition3,
                    QueryConditionCombinationOp::AND,
                    &combined_and2)
                .ok());

    QueryCondition combined_and3;
    REQUIRE(combined_and2
                .combine(
                    query_condition4,
                    QueryConditionCombinationOp::AND,
                    &combined_and3)
                .ok());

    QueryCondition combined_and4;
    REQUIRE(combined_and3
                .combine(
                    query_condition5,
                    QueryConditionCombinationOp::AND,
                    &combined_and4)
                .ok());

    std::vector<uint8_t> expected_bitmap = {1, 0, 1, 0, 1, 0, 1, 0, 1, 0};
    std::vector<ResultCellSlab> expected_slabs = {{result_tile, 0, 1},
                                                  {result_tile, 2, 1},
                                                  {result_tile, 4, 1},
                                                  {result_tile, 6, 1},
                                                  {result_tile, 8, 1}};
    TestParams tp(
        std::move(combined_and4),
        std::move(expected_bitmap),
        std::move(expected_slabs));
    tp_vec.push_back(tp);
  }

  // Construct query condition `foo = 0 || foo = 2 || foo = 4 || foo = 6 || foo
  // = 8`. (Adding simple clauses to OR tree)
  {
    uint64_t val1 = 0;
    QueryCondition query_condition1;
    REQUIRE(query_condition1
                .init(
                    std::string(field_name),
                    &val1,
                    sizeof(val1),
                    QueryConditionOp::EQ)
                .ok());

    uint64_t val2 = 2;
    QueryCondition query_condition2;
    REQUIRE(query_condition2
                .init(
                    std::string(field_name),
                    &val2,
                    sizeof(val2),
                    QueryConditionOp::EQ)
                .ok());

    uint64_t val3 = 4;
    QueryCondition query_condition3;
    REQUIRE(query_condition3
                .init(
                    std::string(field_name),
                    &val3,
                    sizeof(val3),
                    QueryConditionOp::EQ)
                .ok());

    uint64_t val4 = 6;
    QueryCondition query_condition4;
    REQUIRE(query_condition4
                .init(
                    std::string(field_name),
                    &val4,
                    sizeof(val4),
                    QueryConditionOp::EQ)
                .ok());

    uint64_t val5 = 8;
    QueryCondition query_condition5;
    REQUIRE(query_condition5
                .init(
                    std::string(field_name),
                    &val5,
                    sizeof(val5),
                    QueryConditionOp::EQ)
                .ok());

    QueryCondition combined_or1;
    REQUIRE(query_condition1
                .combine(
                    query_condition2,
                    QueryConditionCombinationOp::OR,
                    &combined_or1)
                .ok());
    QueryCondition combined_or2;
    REQUIRE(combined_or1
                .combine(
                    query_condition3,
                    QueryConditionCombinationOp::OR,
                    &combined_or2)
                .ok());
    QueryCondition combined_or3;
    REQUIRE(combined_or2
                .combine(
                    query_condition4,
                    QueryConditionCombinationOp::OR,
                    &combined_or3)
                .ok());
    QueryCondition combined_or4;
    REQUIRE(combined_or3
                .combine(
                    query_condition5,
                    QueryConditionCombinationOp::OR,
                    &combined_or4)
                .ok());
    std::vector<uint8_t> expected_bitmap = {1, 0, 1, 0, 1, 0, 1, 0, 1, 0};
    std::vector<ResultCellSlab> expected_slabs = {{result_tile, 0, 1},
                                                  {result_tile, 2, 1},
                                                  {result_tile, 4, 1},
                                                  {result_tile, 6, 1},
                                                  {result_tile, 8, 1}};
    TestParams tp(
        std::move(combined_or4),
        std::move(expected_bitmap),
        std::move(expected_slabs));
    tp_vec.push_back(tp);
  }
}

TEST_CASE(
    "QueryCondition: Test combinations", "[QueryCondition][combinations]") {
  // Setup.
  const std::string field_name = "foo";
  const uint64_t cells = 10;
  const Datatype type = Datatype::UINT64;

  // Initialize the array schema.
  ArraySchema array_schema;
  Attribute attr(field_name, type);
  REQUIRE(array_schema.add_attribute(tdb::make_shared<Attribute>(HERE(), &attr))
              .ok());
  Domain domain;
  Dimension dim("dim1", Datatype::UINT32);
  uint32_t bounds[2] = {1, cells};
  Range range(bounds, 2 * sizeof(uint32_t));
  REQUIRE(dim.set_domain(range).ok());
  REQUIRE(
      domain
          .add_dimension(tdb::make_shared<tiledb::sm::Dimension>(HERE(), &dim))
          .ok());
  REQUIRE(
      array_schema.set_domain(make_shared<tiledb::sm::Domain>(HERE(), &domain))
          .ok());

  // Initialize the result tile.
  ResultTile result_tile(0, 0, array_schema);
  result_tile.init_attr_tile(field_name, false, false);
  ResultTile::TileTuple* const tile_tuple = result_tile.tile_tuple(field_name);
  Tile* const tile = &tile_tuple->fixed_tile();

  // Initialize and populate the data tile.
  REQUIRE(tile->init_unfiltered(
                  constants::format_version,
                  type,
                  cells * sizeof(uint64_t),
                  sizeof(uint64_t),
                  0)
              .ok());

  std::vector<uint64_t> values(cells);
  for (uint64_t i = 0; i < cells; ++i) {
    values[i] = i;
  }
  REQUIRE(tile->write(values.data(), 0, cells * sizeof(uint64_t)).ok());

  std::vector<TestParams> tp_vec;
  populate_test_params_vector(field_name, &result_tile, tp_vec);

  SECTION("Validate apply.") {
    for (auto& elem : tp_vec) {
      validate_qc_apply(elem, cells, array_schema, result_tile);
    }
  }

  SECTION("Validate apply_sparse.") {
    for (auto& elem : tp_vec) {
      validate_qc_apply_sparse(elem, cells, array_schema, result_tile);
    }
  }

  SECTION("Validate apply_dense.") {
    for (auto& elem : tp_vec) {
      validate_qc_apply_dense(elem, cells, array_schema, result_tile);
    }
  }
}

/**
 * @brief Function that takes a selection of QueryConditions, with their
 * expected results, and combines them together. This function is
 * exclusively for string query conditions.
 *
 * @param field_name The field name of the query condition.
 * @param result_tile The result tile of the array we're running the query on.
 * @param tp_vec The vector that stores the test parameter structs.
 */
void populate_string_test_params_vector(
    const std::string& field_name,
    ResultTile* result_tile,
    std::vector<TestParams>& tp_vec) {
  // Construct basic query condition `foo < "eve"`.
  {
    char e[] = "eve";
    QueryCondition qc;
    REQUIRE(
        qc.init(std::string(field_name), &e, strlen(e), QueryConditionOp::LT)
            .ok());
    std::vector<uint8_t> expected_bitmap = {1, 1, 1, 1, 1, 0, 0, 0, 0, 0};
    std::vector<ResultCellSlab> expected_slabs = {{result_tile, 0, 5}};
    TestParams tp(
        std::move(qc), std::move(expected_bitmap), std::move(expected_slabs));
    tp_vec.push_back(tp);
  }
  // Construct basic AND query condition `foo >= "bob" AND foo <= "eve"`.
  {
    char b[] = "bob";
    char e[] = "eve";
    QueryCondition qc1;
    REQUIRE(
        qc1.init(std::string(field_name), &e, strlen(e), QueryConditionOp::LE)
            .ok());

    QueryCondition qc2;
    REQUIRE(
        qc2.init(std::string(field_name), &b, strlen(b), QueryConditionOp::GE)
            .ok());

    QueryCondition qc;
    REQUIRE(qc1.combine(qc2, QueryConditionCombinationOp::AND, &qc).ok());
    std::vector<uint8_t> expected_bitmap = {0, 1, 1, 1, 1, 0, 0, 0, 0, 0};
    std::vector<ResultCellSlab> expected_slabs = {{result_tile, 1, 4}};
    TestParams tp(
        std::move(qc), std::move(expected_bitmap), std::move(expected_slabs));
    tp_vec.push_back(tp);
  }

  // Construct basic OR query condition `foo >= "eve" OR foo <= "bob"`.
  {
    char b[] = "bob";
    char e[] = "eve";
    QueryCondition qc1;
    REQUIRE(
        qc1.init(std::string(field_name), &e, strlen(e), QueryConditionOp::GE)
            .ok());

    QueryCondition qc2;
    REQUIRE(
        qc2.init(std::string(field_name), &b, strlen(b), QueryConditionOp::LE)
            .ok());

    QueryCondition qc;
    REQUIRE(qc1.combine(qc2, QueryConditionCombinationOp::OR, &qc).ok());

    std::vector<uint8_t> expected_bitmap = {1, 1, 0, 0, 0, 1, 1, 1, 1, 1};
    std::vector<ResultCellSlab> expected_slabs = {{result_tile, 0, 2},
                                                  {result_tile, 5, 5}};
    TestParams tp(
        std::move(qc), std::move(expected_bitmap), std::move(expected_slabs));
    tp_vec.push_back(tp);
  }

  // Construct query condition `(foo > "ask" AND foo <= "hi") OR (foo > "bye"
  // AND foo < "just")`. (OR of 2 AND ASTs)
  {
    char a[] = "ask";
    char b[] = "bye";
    char h[] = "hi";
    char j[] = "just";
    QueryCondition qc1;
    REQUIRE(
        qc1.init(std::string(field_name), &a, strlen(a), QueryConditionOp::GT)
            .ok());

    QueryCondition qc2;
    REQUIRE(
        qc2.init(std::string(field_name), &h, strlen(h), QueryConditionOp::LE)
            .ok());

    QueryCondition qc3;
    REQUIRE(
        qc3.init(std::string(field_name), &b, strlen(b), QueryConditionOp::GT)
            .ok());

    QueryCondition qc4;
    REQUIRE(
        qc4.init(std::string(field_name), &j, strlen(j), QueryConditionOp::LT)
            .ok());

    QueryCondition qc5, qc6, qc;
    REQUIRE(qc1.combine(qc2, QueryConditionCombinationOp::AND, &qc5).ok());
    REQUIRE(qc3.combine(qc4, QueryConditionCombinationOp::AND, &qc6).ok());
    REQUIRE(qc5.combine(qc6, QueryConditionCombinationOp::OR, &qc).ok());

    std::vector<uint8_t> expected_bitmap = {0, 1, 1, 1, 1, 1, 1, 1, 1, 1};
    std::vector<ResultCellSlab> expected_slabs = {{result_tile, 1, 9}};
    TestParams tp(
        std::move(qc), std::move(expected_bitmap), std::move(expected_slabs));
    tp_vec.push_back(tp);
  }

  // Construct query condition `(foo = "craig" OR foo == "heidi") AND (foo >
  // "eve" OR foo < "bye")`. (AND of 2 OR ASTs)
  {
    char b[] = "bye";
    char c[] = "craig";
    char e[] = "eve";
    char h[] = "heidi";
    QueryCondition qc1;
    REQUIRE(
        qc1.init(std::string(field_name), &c, strlen(c), QueryConditionOp::EQ)
            .ok());

    QueryCondition qc2;
    REQUIRE(
        qc2.init(std::string(field_name), &h, strlen(h), QueryConditionOp::EQ)
            .ok());

    QueryCondition qc3;
    REQUIRE(
        qc3.init(std::string(field_name), &e, strlen(e), QueryConditionOp::GT)
            .ok());

    QueryCondition qc4;
    REQUIRE(
        qc4.init(std::string(field_name), &b, strlen(b), QueryConditionOp::LT)
            .ok());

    QueryCondition qc5, qc6, qc;
    REQUIRE(qc1.combine(qc2, QueryConditionCombinationOp::OR, &qc5).ok());
    REQUIRE(qc3.combine(qc4, QueryConditionCombinationOp::OR, &qc6).ok());
    REQUIRE(qc5.combine(qc6, QueryConditionCombinationOp::AND, &qc).ok());

    std::vector<uint8_t> expected_bitmap = {0, 0, 0, 0, 0, 0, 0, 1, 0, 0};
    std::vector<ResultCellSlab> expected_slabs = {{result_tile, 7, 1}};
    TestParams tp(
        std::move(qc), std::move(expected_bitmap), std::move(expected_slabs));
    tp_vec.push_back(tp);
  }

  {
    std::vector<std::string> vec = {"alice", "craig", "erin", "grace", "ivan"};
    // Construct query condition `foo != "alice" && foo != "craig" && foo !=
    // "erin" && foo != "grace" && foo != "ivan"`. (Adding simple clauses to AND
    // tree)
    {
      std::vector<QueryCondition> val_nodes;
      for (uint64_t i = 0; i < 5; ++i) {
        QueryCondition temp;
        REQUIRE(temp.init(
                        std::string(field_name),
                        vec[i].c_str(),
                        vec[i].size(),
                        QueryConditionOp::NE)
                    .ok());
        val_nodes.push_back(temp);
      }

      QueryCondition qc1, qc2, qc3, qc;
      REQUIRE(val_nodes[0]
                  .combine(val_nodes[1], QueryConditionCombinationOp::AND, &qc1)
                  .ok());
      REQUIRE(qc1.combine(val_nodes[2], QueryConditionCombinationOp::AND, &qc2)
                  .ok());
      REQUIRE(qc2.combine(val_nodes[3], QueryConditionCombinationOp::AND, &qc3)
                  .ok());
      REQUIRE(qc3.combine(val_nodes[4], QueryConditionCombinationOp::AND, &qc)
                  .ok());

      std::vector<uint8_t> expected_bitmap = {0, 1, 0, 1, 0, 1, 0, 1, 0, 1};
      std::vector<ResultCellSlab> expected_slabs = {{result_tile, 1, 1},
                                                    {result_tile, 3, 1},
                                                    {result_tile, 5, 1},
                                                    {result_tile, 7, 1},
                                                    {result_tile, 9, 1}};
      TestParams tp(
          std::move(qc), std::move(expected_bitmap), std::move(expected_slabs));
      tp_vec.push_back(tp);
    }

    // Construct query condition `foo = "alice" || foo = "craig" || foo = "erin"
    // || foo = "grace" || foo = "ivan"`. (Adding simple clauses to OR tree)
    {
      std::vector<QueryCondition> val_nodes;
      for (uint64_t i = 0; i < 5; ++i) {
        QueryCondition temp;
        REQUIRE(temp.init(
                        std::string(field_name),
                        vec[i].c_str(),
                        vec[i].size(),
                        QueryConditionOp::EQ)
                    .ok());
        val_nodes.push_back(temp);
      }

      QueryCondition qc1, qc2, qc3, qc;
      REQUIRE(val_nodes[0]
                  .combine(val_nodes[1], QueryConditionCombinationOp::OR, &qc1)
                  .ok());
      REQUIRE(qc1.combine(val_nodes[2], QueryConditionCombinationOp::OR, &qc2)
                  .ok());
      REQUIRE(qc2.combine(val_nodes[3], QueryConditionCombinationOp::OR, &qc3)
                  .ok());
      REQUIRE(
          qc3.combine(val_nodes[4], QueryConditionCombinationOp::OR, &qc).ok());

      std::vector<uint8_t> expected_bitmap = {1, 0, 1, 0, 1, 0, 1, 0, 1, 0};
      std::vector<ResultCellSlab> expected_slabs = {{result_tile, 0, 1},
                                                    {result_tile, 2, 1},
                                                    {result_tile, 4, 1},
                                                    {result_tile, 6, 1},
                                                    {result_tile, 8, 1}};
      TestParams tp(
          std::move(qc), std::move(expected_bitmap), std::move(expected_slabs));
      tp_vec.push_back(tp);
    }
  }
}

TEST_CASE(
    "QueryCondition: Test combinations, string",
    "[QueryCondition][combinations][string]") {
  // Setup.
  const std::string field_name = "foo";
  const uint64_t cells = 10;
  const Datatype type = Datatype::STRING_ASCII;

  // Initialize the array schema.
  ArraySchema array_schema;
  Attribute attr(field_name, type);
  REQUIRE(attr.set_nullable(false).ok());
  REQUIRE(attr.set_cell_val_num(constants::var_num).ok());
  REQUIRE(attr.set_fill_value("ac", 2 * sizeof(char)).ok());

  REQUIRE(
      array_schema.add_attribute(make_shared<Attribute>(HERE(), &attr)).ok());
  Domain domain;
  Dimension dim("dim1", Datatype::UINT32);
  uint32_t bounds[2] = {1, cells};
  Range range(bounds, 2 * sizeof(uint32_t));
  REQUIRE(dim.set_domain(range).ok());
  REQUIRE(domain.add_dimension(make_shared<Dimension>(HERE(), &dim)).ok());
  REQUIRE(array_schema.set_domain(make_shared<Domain>(HERE(), &domain)).ok());

  // Initialize the result tile.
  ResultTile result_tile(0, 0, array_schema);
  result_tile.init_attr_tile(field_name, true, false);

  ResultTile::TileTuple* const tile_tuple = result_tile.tile_tuple(field_name);
  Tile* const tile = &tile_tuple->var_tile();

  std::string data = "alicebobcraigdaveerinfrankgraceheidiivanjudy";
  std::vector<uint64_t> offsets = {0, 5, 8, 13, 17, 21, 26, 31, 36, 40};

  REQUIRE(tile->init_unfiltered(
                  constants::format_version,
                  type,
                  data.size(),
                  constants::var_num,
                  0)
              .ok());

  REQUIRE(tile->write(data.c_str(), 0, data.size()).ok());

  // Write the tile offsets.
  Tile* const tile_offsets = &tile_tuple->fixed_tile();
  REQUIRE(tile_offsets
              ->init_unfiltered(
                  constants::format_version,
                  constants::cell_var_offset_type,
                  10 * constants::cell_var_offset_size,
                  constants::cell_var_offset_size,
                  0)
              .ok());

  REQUIRE(
      tile_offsets->write(offsets.data(), 0, cells * sizeof(uint64_t)).ok());

  std::vector<TestParams> tp_vec;
  populate_string_test_params_vector(field_name, &result_tile, tp_vec);

  SECTION("Validate apply.") {
    for (auto& elem : tp_vec) {
      validate_qc_apply(elem, cells, array_schema, result_tile);
    }
  }

  SECTION("Validate apply_sparse.") {
    for (auto& elem : tp_vec) {
      validate_qc_apply_sparse(elem, cells, array_schema, result_tile);
    }
  }

  SECTION("Validate apply_dense.") {
    for (auto& elem : tp_vec) {
      validate_qc_apply_dense(elem, cells, array_schema, result_tile);
    }
  }
}

/**
 * @brief Function that takes a selection of QueryConditions, with their
 * expected results, and combines them together. This function is
 * exclusively for nullable query conditions.
 *
 * @param field_name The field name of the query condition.
 * @param result_tile The result tile of the array we're running the query on.
 * @param tp_vec The vector that stores the test parameter structs.
 */
void populate_nullable_test_params_vector(
    const std::string& field_name,
    ResultTile* result_tile,
    std::vector<TestParams>& tp_vec) {
  // Construct basic query condition `foo = null`.
  {
    QueryCondition qc;
    REQUIRE(qc.init(std::string(field_name), nullptr, 0, QueryConditionOp::EQ)
                .ok());
<<<<<<< HEAD
    uint64_t cell_count = 5;
=======
>>>>>>> 0ab3c88c
    std::vector<uint8_t> expected_bitmap = {1, 0, 1, 0, 1, 0, 1, 0, 1, 0};
    std::vector<ResultCellSlab> expected_slabs = {{result_tile, 0, 1},
                                                  {result_tile, 2, 1},
                                                  {result_tile, 4, 1},
                                                  {result_tile, 6, 1},
                                                  {result_tile, 8, 1}};
    TestParams tp(
<<<<<<< HEAD
        std::move(qc),
        cell_count,
        std::move(expected_bitmap),
        std::move(expected_slabs));
=======
        std::move(qc), std::move(expected_bitmap), std::move(expected_slabs));
>>>>>>> 0ab3c88c
    tp_vec.push_back(tp);
  }

  // Construct basic query condition `foo != null`.
  {
    QueryCondition qc;
    REQUIRE(qc.init(std::string(field_name), nullptr, 0, QueryConditionOp::NE)
                .ok());
<<<<<<< HEAD
    uint64_t cell_count = 5;
=======
>>>>>>> 0ab3c88c
    std::vector<uint8_t> expected_bitmap = {0, 1, 0, 1, 0, 1, 0, 1, 0, 1};
    std::vector<ResultCellSlab> expected_slabs = {{result_tile, 1, 1},
                                                  {result_tile, 3, 1},
                                                  {result_tile, 5, 1},
                                                  {result_tile, 7, 1},
                                                  {result_tile, 9, 1}};
    TestParams tp(
<<<<<<< HEAD
        std::move(qc),
        cell_count,
        std::move(expected_bitmap),
        std::move(expected_slabs));
=======
        std::move(qc), std::move(expected_bitmap), std::move(expected_slabs));
>>>>>>> 0ab3c88c
    tp_vec.push_back(tp);
  }

  // Construct basic query condition `foo > 2`.
  {
    QueryCondition qc;
    float val = 2.0f;
    REQUIRE(qc.init(
                  std::string(field_name),
                  &val,
                  sizeof(float),
                  QueryConditionOp::GT)
                .ok());
<<<<<<< HEAD
    uint64_t cell_count = 4;
=======
>>>>>>> 0ab3c88c
    std::vector<uint8_t> expected_bitmap = {0, 0, 0, 1, 0, 1, 0, 1, 0, 1};
    std::vector<ResultCellSlab> expected_slabs = {{result_tile, 3, 1},
                                                  {result_tile, 5, 1},
                                                  {result_tile, 7, 1},
                                                  {result_tile, 9, 1}};
    TestParams tp(
<<<<<<< HEAD
        std::move(qc),
        cell_count,
        std::move(expected_bitmap),
        std::move(expected_slabs));
=======
        std::move(qc), std::move(expected_bitmap), std::move(expected_slabs));
>>>>>>> 0ab3c88c
    tp_vec.push_back(tp);
  }

  // Construct query condition `foo < 2 || foo > 4`.
  {
    QueryCondition qc1;
    float val = 2.0f;
    float val1 = 4.0f;
    REQUIRE(qc1.init(
                   std::string(field_name),
                   &val,
                   sizeof(float),
                   QueryConditionOp::LT)
                .ok());

    QueryCondition qc2;
    REQUIRE(qc2.init(
                   std::string(field_name),
                   &val1,
                   sizeof(float),
                   QueryConditionOp::GT)
                .ok());
    QueryCondition qc;
    REQUIRE(qc1.combine(qc2, QueryConditionCombinationOp::OR, &qc).ok());
<<<<<<< HEAD
    uint64_t cell_count = 3;
=======
>>>>>>> 0ab3c88c
    std::vector<uint8_t> expected_bitmap = {0, 1, 0, 1, 0, 0, 0, 0, 0, 1};
    std::vector<ResultCellSlab> expected_slabs = {
        {result_tile, 1, 1}, {result_tile, 3, 1}, {result_tile, 9, 1}};
    TestParams tp(
<<<<<<< HEAD
        std::move(qc),
        cell_count,
        std::move(expected_bitmap),
        std::move(expected_slabs));
=======
        std::move(qc), std::move(expected_bitmap), std::move(expected_slabs));
>>>>>>> 0ab3c88c
    tp_vec.push_back(tp);
  }

  // Construct query condition `foo > 4 || foo = null`.
  {
    QueryCondition qc1;
    float val = 4.0f;
    REQUIRE(qc1.init(
                   std::string(field_name),
                   &val,
                   sizeof(float),
                   QueryConditionOp::GT)
                .ok());

    QueryCondition qc2;
    REQUIRE(qc2.init(std::string(field_name), nullptr, 0, QueryConditionOp::EQ)
                .ok());
    QueryCondition qc;
    REQUIRE(qc1.combine(qc2, QueryConditionCombinationOp::OR, &qc).ok());
<<<<<<< HEAD
    uint64_t cell_count = 7;
=======
>>>>>>> 0ab3c88c
    std::vector<uint8_t> expected_bitmap = {1, 0, 1, 1, 1, 0, 1, 0, 1, 1};
    std::vector<ResultCellSlab> expected_slabs = {{result_tile, 0, 1},
                                                  {result_tile, 2, 3},
                                                  {result_tile, 6, 1},
                                                  {result_tile, 8, 2}};
    TestParams tp(
<<<<<<< HEAD
        std::move(qc),
        cell_count,
        std::move(expected_bitmap),
        std::move(expected_slabs));
=======
        std::move(qc), std::move(expected_bitmap), std::move(expected_slabs));
>>>>>>> 0ab3c88c
    tp_vec.push_back(tp);
  }

  // Construct query condition `foo = null || foo > 4`.
  {
    QueryCondition qc1;
    float val = 4.0f;
    REQUIRE(qc1.init(
                   std::string(field_name),
                   &val,
                   sizeof(float),
                   QueryConditionOp::GT)
                .ok());

    QueryCondition qc2;
    REQUIRE(qc2.init(std::string(field_name), nullptr, 0, QueryConditionOp::EQ)
                .ok());
    QueryCondition qc;
    REQUIRE(qc2.combine(qc1, QueryConditionCombinationOp::OR, &qc).ok());
<<<<<<< HEAD
    uint64_t cell_count = 7;
=======
>>>>>>> 0ab3c88c
    std::vector<uint8_t> expected_bitmap = {1, 0, 1, 1, 1, 0, 1, 0, 1, 1};
    std::vector<ResultCellSlab> expected_slabs = {{result_tile, 0, 1},
                                                  {result_tile, 2, 3},
                                                  {result_tile, 6, 1},
                                                  {result_tile, 8, 2}};
    TestParams tp(
<<<<<<< HEAD
        std::move(qc),
        cell_count,
        std::move(expected_bitmap),
        std::move(expected_slabs));
=======
        std::move(qc), std::move(expected_bitmap), std::move(expected_slabs));
>>>>>>> 0ab3c88c
    tp_vec.push_back(tp);
  }

  // Construct basic query condition `foo != null || foo > 4`.
  {
    QueryCondition qc1;
    float val = 4.0f;
    REQUIRE(qc1.init(
                   std::string(field_name),
                   &val,
                   sizeof(float),
                   QueryConditionOp::GT)
                .ok());

    QueryCondition qc2;
    REQUIRE(qc2.init(std::string(field_name), nullptr, 0, QueryConditionOp::NE)
                .ok());
    QueryCondition qc;
    REQUIRE(qc2.combine(qc1, QueryConditionCombinationOp::OR, &qc).ok());
<<<<<<< HEAD
    uint64_t cell_count = 5;
=======
>>>>>>> 0ab3c88c
    std::vector<uint8_t> expected_bitmap = {0, 1, 0, 1, 0, 1, 0, 1, 0, 1};
    std::vector<ResultCellSlab> expected_slabs = {{result_tile, 1, 1},
                                                  {result_tile, 3, 1},
                                                  {result_tile, 5, 1},
                                                  {result_tile, 7, 1},
                                                  {result_tile, 9, 1}};
    TestParams tp(
<<<<<<< HEAD
        std::move(qc),
        cell_count,
        std::move(expected_bitmap),
        std::move(expected_slabs));
=======
        std::move(qc), std::move(expected_bitmap), std::move(expected_slabs));
>>>>>>> 0ab3c88c
    tp_vec.push_back(tp);
  }

  // Construct basic query condition `foo > 4 || foo != null`.
  {
    QueryCondition qc1;
    float val = 4.0f;
    REQUIRE(qc1.init(
                   std::string(field_name),
                   &val,
                   sizeof(float),
                   QueryConditionOp::GT)
                .ok());

    QueryCondition qc2;
    REQUIRE(qc2.init(std::string(field_name), nullptr, 0, QueryConditionOp::NE)
                .ok());
    QueryCondition qc;
    REQUIRE(qc1.combine(qc2, QueryConditionCombinationOp::OR, &qc).ok());
<<<<<<< HEAD
    uint64_t cell_count = 5;
=======
>>>>>>> 0ab3c88c
    std::vector<uint8_t> expected_bitmap = {0, 1, 0, 1, 0, 1, 0, 1, 0, 1};
    std::vector<ResultCellSlab> expected_slabs = {{result_tile, 1, 1},
                                                  {result_tile, 3, 1},
                                                  {result_tile, 5, 1},
                                                  {result_tile, 7, 1},
                                                  {result_tile, 9, 1}};
    TestParams tp(
<<<<<<< HEAD
        std::move(qc),
        cell_count,
        std::move(expected_bitmap),
        std::move(expected_slabs));
=======
        std::move(qc), std::move(expected_bitmap), std::move(expected_slabs));
>>>>>>> 0ab3c88c
    tp_vec.push_back(tp);
  }
}

TEST_CASE(
    "QueryCondition: Test combinations, nullable attributes",
    "[QueryCondition][combinations][nullable]") {
  // Setup.
  const std::string field_name = "foo";
  const uint64_t cells = 10;
  const Datatype type = Datatype::FLOAT32;

  // Initialize the array schema.
  ArraySchema array_schema;
  Attribute attr(field_name, type);
  REQUIRE(attr.set_nullable(true).ok());
  REQUIRE(array_schema.add_attribute(tdb::make_shared<Attribute>(HERE(), &attr))
              .ok());
  Domain domain;
  Dimension dim("dim1", Datatype::UINT32);
  uint32_t bounds[2] = {1, cells};
  Range range(bounds, 2 * sizeof(uint32_t));
  REQUIRE(dim.set_domain(range).ok());
  REQUIRE(
      domain
          .add_dimension(tdb::make_shared<tiledb::sm::Dimension>(HERE(), &dim))
          .ok());
  REQUIRE(
      array_schema.set_domain(make_shared<tiledb::sm::Domain>(HERE(), &domain))
          .ok());

  // Initialize the result tile.
  ResultTile result_tile(0, 0, array_schema);
<<<<<<< HEAD
  result_tile.init_attr_tile(field_name);
  ResultTile::TileTuple* const tile_tuple = result_tile.tile_tuple(field_name);
  Tile* const tile = &std::get<0>(*tile_tuple);
=======
  result_tile.init_attr_tile(field_name, false, true);
  ResultTile::TileTuple* const tile_tuple = result_tile.tile_tuple(field_name);
  Tile* const tile = &tile_tuple->fixed_tile();
>>>>>>> 0ab3c88c

  // Initialize and populate the data tile.
  REQUIRE(tile->init_unfiltered(
                  constants::format_version,
                  type,
                  cells * sizeof(float),
                  sizeof(float),
                  0)
              .ok());

  std::vector<float> values = {
      3.4, 1.3, 2.2, 4.5, 2.8, 2.1, 1.7, 3.3, 1.9, 4.2};
  REQUIRE(tile->write(values.data(), 0, cells * sizeof(float)).ok());

<<<<<<< HEAD
  Tile* const tile_validity = &std::get<2>(*tile_tuple);
=======
  Tile* const tile_validity = &tile_tuple->validity_tile();
>>>>>>> 0ab3c88c
  REQUIRE(tile_validity
              ->init_unfiltered(
                  constants::format_version,
                  constants::cell_validity_type,
                  10 * constants::cell_validity_size,
                  constants::cell_validity_size,
                  0)
              .ok());

  std::vector<uint8_t> validity(cells);
  for (uint64_t i = 0; i < cells; ++i) {
    validity[i] = i % 2;
  }
  REQUIRE(
      tile_validity->write(validity.data(), 0, cells * sizeof(uint8_t)).ok());

  std::vector<TestParams> tp_vec;
  populate_nullable_test_params_vector(field_name, &result_tile, tp_vec);

  SECTION("Validate apply.") {
    for (auto& elem : tp_vec) {
      validate_qc_apply(elem, cells, array_schema, result_tile);
    }
  }

  SECTION("Validate apply_sparse.") {
    for (auto& elem : tp_vec) {
      validate_qc_apply_sparse(elem, cells, array_schema, result_tile);
    }
  }

  SECTION("Validate apply_dense.") {
    for (auto& elem : tp_vec) {
      validate_qc_apply_dense(elem, cells, array_schema, result_tile);
    }
  }
}

TEST_CASE(
    "QueryCondition: Test empty/null strings sparse",
    "[QueryCondition][empty_string][null_string][sparse]") {
  const std::string field_name = "foo";
  const uint64_t cells = 10;
  const char* fill_value = "ac";
  const Datatype type = Datatype::STRING_ASCII;
  bool var_size = true;
  bool nullable = GENERATE(true, false);
  bool null_cmp = GENERATE(true, false);
  QueryConditionOp op = GENERATE(QueryConditionOp::NE, QueryConditionOp::EQ);

  if (!nullable && null_cmp)
    return;

  // Initialize the array schema.
  ArraySchema array_schema;
  Attribute attr(field_name, type);
  REQUIRE(attr.set_nullable(nullable).ok());
  REQUIRE(attr.set_cell_val_num(var_size ? constants::var_num : 2).ok());

  if (!nullable) {
    REQUIRE(attr.set_fill_value(fill_value, 2 * sizeof(char)).ok());
  }

  REQUIRE(
      array_schema.add_attribute(make_shared<Attribute>(HERE(), &attr)).ok());
  Domain domain;
  Dimension dim("dim1", Datatype::UINT32);
  uint32_t bounds[2] = {1, cells};
  Range range(bounds, 2 * sizeof(uint32_t));
  REQUIRE(dim.set_domain(range).ok());
  REQUIRE(domain.add_dimension(make_shared<Dimension>(HERE(), &dim)).ok());
  REQUIRE(array_schema.set_domain(make_shared<Domain>(HERE(), &domain)).ok());

  // Initialize the result tile.
  ResultTile result_tile(0, 0, array_schema);
  result_tile.init_attr_tile(field_name, var_size, nullable);

  ResultTile::TileTuple* const tile_tuple = result_tile.tile_tuple(field_name);

  var_size = array_schema.attribute(field_name)->var_size();
  nullable = array_schema.attribute(field_name)->nullable();
  Tile* const tile =
      var_size ? &tile_tuple->var_tile() : &tile_tuple->fixed_tile();

  REQUIRE(tile->init_unfiltered(
                  constants::format_version,
                  type,
                  2 * (cells - 2) * sizeof(char),
                  2 * sizeof(char),
                  0)
              .ok());

  std::vector<char> values(2 * (cells - 2));
  // Empty strings are at idx 8 and 9
  for (uint64_t i = 0; i < (cells - 2); ++i) {
    values[i * 2] = 'a';
    values[(i * 2) + 1] = 'a' + static_cast<char>(i);
  }

  REQUIRE(tile->write(values.data(), 0, 2 * (cells - 2) * sizeof(char)).ok());

  if (var_size) {
    Tile* const tile_offsets = &tile_tuple->fixed_tile();
    REQUIRE(tile_offsets
                ->init_unfiltered(
                    constants::format_version,
                    constants::cell_var_offset_type,
                    10 * constants::cell_var_offset_size,
                    constants::cell_var_offset_size,
                    0)
                .ok());

    std::vector<uint64_t> offsets(cells);
    uint64_t offset = 0;
    for (uint64_t i = 0; i < cells - 2; ++i) {
      offsets[i] = offset;
      offset += 2;
    }
    offsets[cells - 2] = offset;
    offsets[cells - 1] = offset;
    REQUIRE(
        tile_offsets->write(offsets.data(), 0, cells * sizeof(uint64_t)).ok());
  }

  if (nullable) {
    Tile* const tile_validity = &tile_tuple->validity_tile();
    REQUIRE(tile_validity
                ->init_unfiltered(
                    constants::format_version,
                    constants::cell_validity_type,
                    10 * constants::cell_validity_size,
                    constants::cell_validity_size,
                    0)
                .ok());

    std::vector<uint8_t> validity(cells);
    for (uint64_t i = 0; i < cells; ++i) {
      validity[i] = i % 2;
    }
    REQUIRE(
        tile_validity->write(validity.data(), 0, cells * sizeof(uint8_t)).ok());
  }

  // Empty string or null string as condition value
  const char* cmp_value = null_cmp ? nullptr : "";

  QueryCondition query_condition;
  REQUIRE(query_condition.init(std::string(field_name), cmp_value, 0, op).ok());

  // Run Check for query_condition
  REQUIRE(query_condition.check(array_schema).ok());

  // Build expected indexes of cells that meet the query condition
  // criteria.
  std::vector<uint64_t> expected_cell_idx_vec;
  for (uint64_t i = 0; i < cells; ++i) {
    switch (op) {
      case QueryConditionOp::EQ:
        if (null_cmp) {
          if (i % 2 == 0)
            expected_cell_idx_vec.emplace_back(i);
        } else if (nullable) {
          if ((i % 2 != 0) && (i >= 8))
            expected_cell_idx_vec.emplace_back(i);
        } else if (i >= 8) {
          expected_cell_idx_vec.emplace_back(i);
        }
        break;
      case QueryConditionOp::NE:
        if (null_cmp) {
          if (i % 2 != 0)
            expected_cell_idx_vec.emplace_back(i);
        } else if (nullable) {
          if ((i % 2 != 0) && (i < 8))
            expected_cell_idx_vec.emplace_back(i);
        } else if (i < 8) {
          expected_cell_idx_vec.emplace_back(i);
        }
        break;
      default:
        REQUIRE(false);
    }
  }

  // Apply the query condition.
  std::vector<uint8_t> result_bitmap(cells, 1);
  REQUIRE(query_condition
              .apply_sparse<uint8_t>(array_schema, result_tile, result_bitmap)
              .ok());

  // Verify the result bitmap contain the expected cells.
  auto expected_iter = expected_cell_idx_vec.begin();
  for (uint64_t cell_idx = 0; cell_idx < cells; ++cell_idx) {
    if (result_bitmap[cell_idx]) {
      REQUIRE(*expected_iter == cell_idx);
      ++expected_iter;
    }
  }
}<|MERGE_RESOLUTION|>--- conflicted
+++ resolved
@@ -3121,21 +3121,11 @@
     CHECK(sparse_result_bitmap[i] == tp.expected_bitmap_[i]);
   }
 
-<<<<<<< HEAD
-  cell_count = 0;
-  std::vector<uint64_t> sparse_result_bitmap1(cells, 2);
-  REQUIRE(tp.qc_
-              .apply_sparse<uint64_t>(
-                  array_schema, result_tile, sparse_result_bitmap1, &cell_count)
-              .ok());
-  CHECK(tp.cell_count_ * 2 == cell_count);
-=======
   std::vector<uint64_t> sparse_result_bitmap1(cells, 2);
   REQUIRE(tp.qc_
               .apply_sparse<uint64_t>(
                   array_schema, result_tile, sparse_result_bitmap1)
               .ok());
->>>>>>> 0ab3c88c
   for (uint64_t i = 0; i < cells; ++i) {
     CHECK(sparse_result_bitmap1[i] == tp.expected_bitmap_[i] * 2);
   }
@@ -4098,10 +4088,6 @@
     QueryCondition qc;
     REQUIRE(qc.init(std::string(field_name), nullptr, 0, QueryConditionOp::EQ)
                 .ok());
-<<<<<<< HEAD
-    uint64_t cell_count = 5;
-=======
->>>>>>> 0ab3c88c
     std::vector<uint8_t> expected_bitmap = {1, 0, 1, 0, 1, 0, 1, 0, 1, 0};
     std::vector<ResultCellSlab> expected_slabs = {{result_tile, 0, 1},
                                                   {result_tile, 2, 1},
@@ -4109,14 +4095,7 @@
                                                   {result_tile, 6, 1},
                                                   {result_tile, 8, 1}};
     TestParams tp(
-<<<<<<< HEAD
-        std::move(qc),
-        cell_count,
-        std::move(expected_bitmap),
-        std::move(expected_slabs));
-=======
         std::move(qc), std::move(expected_bitmap), std::move(expected_slabs));
->>>>>>> 0ab3c88c
     tp_vec.push_back(tp);
   }
 
@@ -4125,10 +4104,6 @@
     QueryCondition qc;
     REQUIRE(qc.init(std::string(field_name), nullptr, 0, QueryConditionOp::NE)
                 .ok());
-<<<<<<< HEAD
-    uint64_t cell_count = 5;
-=======
->>>>>>> 0ab3c88c
     std::vector<uint8_t> expected_bitmap = {0, 1, 0, 1, 0, 1, 0, 1, 0, 1};
     std::vector<ResultCellSlab> expected_slabs = {{result_tile, 1, 1},
                                                   {result_tile, 3, 1},
@@ -4136,14 +4111,7 @@
                                                   {result_tile, 7, 1},
                                                   {result_tile, 9, 1}};
     TestParams tp(
-<<<<<<< HEAD
-        std::move(qc),
-        cell_count,
-        std::move(expected_bitmap),
-        std::move(expected_slabs));
-=======
         std::move(qc), std::move(expected_bitmap), std::move(expected_slabs));
->>>>>>> 0ab3c88c
     tp_vec.push_back(tp);
   }
 
@@ -4157,24 +4125,13 @@
                   sizeof(float),
                   QueryConditionOp::GT)
                 .ok());
-<<<<<<< HEAD
-    uint64_t cell_count = 4;
-=======
->>>>>>> 0ab3c88c
     std::vector<uint8_t> expected_bitmap = {0, 0, 0, 1, 0, 1, 0, 1, 0, 1};
     std::vector<ResultCellSlab> expected_slabs = {{result_tile, 3, 1},
                                                   {result_tile, 5, 1},
                                                   {result_tile, 7, 1},
                                                   {result_tile, 9, 1}};
     TestParams tp(
-<<<<<<< HEAD
-        std::move(qc),
-        cell_count,
-        std::move(expected_bitmap),
-        std::move(expected_slabs));
-=======
         std::move(qc), std::move(expected_bitmap), std::move(expected_slabs));
->>>>>>> 0ab3c88c
     tp_vec.push_back(tp);
   }
 
@@ -4199,22 +4156,11 @@
                 .ok());
     QueryCondition qc;
     REQUIRE(qc1.combine(qc2, QueryConditionCombinationOp::OR, &qc).ok());
-<<<<<<< HEAD
-    uint64_t cell_count = 3;
-=======
->>>>>>> 0ab3c88c
     std::vector<uint8_t> expected_bitmap = {0, 1, 0, 1, 0, 0, 0, 0, 0, 1};
     std::vector<ResultCellSlab> expected_slabs = {
         {result_tile, 1, 1}, {result_tile, 3, 1}, {result_tile, 9, 1}};
     TestParams tp(
-<<<<<<< HEAD
-        std::move(qc),
-        cell_count,
-        std::move(expected_bitmap),
-        std::move(expected_slabs));
-=======
         std::move(qc), std::move(expected_bitmap), std::move(expected_slabs));
->>>>>>> 0ab3c88c
     tp_vec.push_back(tp);
   }
 
@@ -4234,24 +4180,13 @@
                 .ok());
     QueryCondition qc;
     REQUIRE(qc1.combine(qc2, QueryConditionCombinationOp::OR, &qc).ok());
-<<<<<<< HEAD
-    uint64_t cell_count = 7;
-=======
->>>>>>> 0ab3c88c
     std::vector<uint8_t> expected_bitmap = {1, 0, 1, 1, 1, 0, 1, 0, 1, 1};
     std::vector<ResultCellSlab> expected_slabs = {{result_tile, 0, 1},
                                                   {result_tile, 2, 3},
                                                   {result_tile, 6, 1},
                                                   {result_tile, 8, 2}};
     TestParams tp(
-<<<<<<< HEAD
-        std::move(qc),
-        cell_count,
-        std::move(expected_bitmap),
-        std::move(expected_slabs));
-=======
         std::move(qc), std::move(expected_bitmap), std::move(expected_slabs));
->>>>>>> 0ab3c88c
     tp_vec.push_back(tp);
   }
 
@@ -4271,24 +4206,13 @@
                 .ok());
     QueryCondition qc;
     REQUIRE(qc2.combine(qc1, QueryConditionCombinationOp::OR, &qc).ok());
-<<<<<<< HEAD
-    uint64_t cell_count = 7;
-=======
->>>>>>> 0ab3c88c
     std::vector<uint8_t> expected_bitmap = {1, 0, 1, 1, 1, 0, 1, 0, 1, 1};
     std::vector<ResultCellSlab> expected_slabs = {{result_tile, 0, 1},
                                                   {result_tile, 2, 3},
                                                   {result_tile, 6, 1},
                                                   {result_tile, 8, 2}};
     TestParams tp(
-<<<<<<< HEAD
-        std::move(qc),
-        cell_count,
-        std::move(expected_bitmap),
-        std::move(expected_slabs));
-=======
         std::move(qc), std::move(expected_bitmap), std::move(expected_slabs));
->>>>>>> 0ab3c88c
     tp_vec.push_back(tp);
   }
 
@@ -4308,10 +4232,6 @@
                 .ok());
     QueryCondition qc;
     REQUIRE(qc2.combine(qc1, QueryConditionCombinationOp::OR, &qc).ok());
-<<<<<<< HEAD
-    uint64_t cell_count = 5;
-=======
->>>>>>> 0ab3c88c
     std::vector<uint8_t> expected_bitmap = {0, 1, 0, 1, 0, 1, 0, 1, 0, 1};
     std::vector<ResultCellSlab> expected_slabs = {{result_tile, 1, 1},
                                                   {result_tile, 3, 1},
@@ -4319,14 +4239,7 @@
                                                   {result_tile, 7, 1},
                                                   {result_tile, 9, 1}};
     TestParams tp(
-<<<<<<< HEAD
-        std::move(qc),
-        cell_count,
-        std::move(expected_bitmap),
-        std::move(expected_slabs));
-=======
         std::move(qc), std::move(expected_bitmap), std::move(expected_slabs));
->>>>>>> 0ab3c88c
     tp_vec.push_back(tp);
   }
 
@@ -4346,10 +4259,6 @@
                 .ok());
     QueryCondition qc;
     REQUIRE(qc1.combine(qc2, QueryConditionCombinationOp::OR, &qc).ok());
-<<<<<<< HEAD
-    uint64_t cell_count = 5;
-=======
->>>>>>> 0ab3c88c
     std::vector<uint8_t> expected_bitmap = {0, 1, 0, 1, 0, 1, 0, 1, 0, 1};
     std::vector<ResultCellSlab> expected_slabs = {{result_tile, 1, 1},
                                                   {result_tile, 3, 1},
@@ -4357,14 +4266,7 @@
                                                   {result_tile, 7, 1},
                                                   {result_tile, 9, 1}};
     TestParams tp(
-<<<<<<< HEAD
-        std::move(qc),
-        cell_count,
-        std::move(expected_bitmap),
-        std::move(expected_slabs));
-=======
         std::move(qc), std::move(expected_bitmap), std::move(expected_slabs));
->>>>>>> 0ab3c88c
     tp_vec.push_back(tp);
   }
 }
@@ -4398,15 +4300,9 @@
 
   // Initialize the result tile.
   ResultTile result_tile(0, 0, array_schema);
-<<<<<<< HEAD
-  result_tile.init_attr_tile(field_name);
-  ResultTile::TileTuple* const tile_tuple = result_tile.tile_tuple(field_name);
-  Tile* const tile = &std::get<0>(*tile_tuple);
-=======
   result_tile.init_attr_tile(field_name, false, true);
   ResultTile::TileTuple* const tile_tuple = result_tile.tile_tuple(field_name);
   Tile* const tile = &tile_tuple->fixed_tile();
->>>>>>> 0ab3c88c
 
   // Initialize and populate the data tile.
   REQUIRE(tile->init_unfiltered(
@@ -4421,11 +4317,7 @@
       3.4, 1.3, 2.2, 4.5, 2.8, 2.1, 1.7, 3.3, 1.9, 4.2};
   REQUIRE(tile->write(values.data(), 0, cells * sizeof(float)).ok());
 
-<<<<<<< HEAD
-  Tile* const tile_validity = &std::get<2>(*tile_tuple);
-=======
   Tile* const tile_validity = &tile_tuple->validity_tile();
->>>>>>> 0ab3c88c
   REQUIRE(tile_validity
               ->init_unfiltered(
                   constants::format_version,
