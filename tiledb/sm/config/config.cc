/**
 * @file   config.cc
 *
 * @section LICENSE
 *
 * The MIT License
 *
 * @copyright Copyright (c) 2017-2022 TileDB, Inc.
 *
 * Permission is hereby granted, free of charge, to any person obtaining a copy
 * of this software and associated documentation files (the "Software"), to deal
 * in the Software without restriction, including without limitation the rights
 * to use, copy, modify, merge, publish, distribute, sublicense, and/or sell
 * copies of the Software, and to permit persons to whom the Software is
 * furnished to do so, subject to the following conditions:
 *
 * The above copyright notice and this permission notice shall be included in
 * all copies or substantial portions of the Software.
 *
 * THE SOFTWARE IS PROVIDED "AS IS", WITHOUT WARRANTY OF ANY KIND, EXPRESS OR
 * IMPLIED, INCLUDING BUT NOT LIMITED TO THE WARRANTIES OF MERCHANTABILITY,
 * FITNESS FOR A PARTICULAR PURPOSE AND NONINFRINGEMENT. IN NO EVENT SHALL THE
 * AUTHORS OR COPYRIGHT HOLDERS BE LIABLE FOR ANY CLAIM, DAMAGES OR OTHER
 * LIABILITY, WHETHER IN AN ACTION OF CONTRACT, TORT OR OTHERWISE, ARISING FROM,
 * OUT OF OR IN CONNECTION WITH THE SOFTWARE OR THE USE OR OTHER DEALINGS IN
 * THE SOFTWARE.
 *
 * @section DESCRIPTION
 *
 * This file implements class Config.
 */

#include "config.h"
#include "tiledb/common/logger.h"
#include "tiledb/sm/enums/serialization_type.h"
#include "tiledb/sm/misc/constants.h"
#include "tiledb/sm/misc/parse_argument.h"

#include <fstream>
#include <iostream>
#include <sstream>

using namespace tiledb::common;

namespace tiledb::sm {

/** Return a Config error class Status with a given message **/
inline Status Status_ConfigError(const std::string& msg) {
  return {"[TileDB::Config] Error", msg};
}

void throw_config_exception(const std::string& msg) {
  throw StatusException(Status_ConfigError(msg));
}

/* ****************************** */
/*        CONFIG DEFAULTS         */
/* ****************************** */

const std::string Config::CONFIG_ENVIRONMENT_VARIABLE_PREFIX = "TILEDB_";
#ifdef TILEDB_VERBOSE
const std::string Config::CONFIG_LOGGING_LEVEL = "1";
#else
const std::string Config::CONFIG_LOGGING_LEVEL = "0";
#endif
const std::string Config::CONFIG_LOGGING_DEFAULT_FORMAT = "DEFAULT";
const std::string Config::REST_SERVER_DEFAULT_ADDRESS =
    "https://api.tiledb.com";
const std::string Config::REST_SERIALIZATION_DEFAULT_FORMAT = "CAPNP";
const std::string Config::REST_SERVER_DEFAULT_HTTP_COMPRESSOR = "any";
const std::string Config::REST_RETRY_HTTP_CODES = "503";
const std::string Config::REST_RETRY_COUNT = "25";
const std::string Config::REST_RETRY_INITIAL_DELAY_MS = "500";
const std::string Config::REST_RETRY_DELAY_FACTOR = "1.25";
const std::string Config::REST_CURL_BUFFER_SIZE = "524288";
const std::string Config::REST_CURL_VERBOSE = "false";
const std::string Config::REST_LOAD_METADATA_ON_ARRAY_OPEN = "true";
const std::string Config::REST_LOAD_NON_EMPTY_DOMAIN_ON_ARRAY_OPEN = "true";
const std::string Config::REST_USE_REFACTORED_ARRAY_OPEN = "false";
const std::string Config::SM_ALLOW_UPDATES_EXPERIMENTAL = "false";
const std::string Config::SM_ENCRYPTION_KEY = "";
const std::string Config::SM_ENCRYPTION_TYPE = "NO_ENCRYPTION";
const std::string Config::SM_DEDUP_COORDS = "false";
const std::string Config::SM_CHECK_COORD_DUPS = "true";
const std::string Config::SM_CHECK_COORD_OOB = "true";
const std::string Config::SM_READ_RANGE_OOB = "warn";
const std::string Config::SM_CHECK_GLOBAL_ORDER = "true";
const std::string Config::SM_TILE_CACHE_SIZE = "10000000";
const std::string Config::SM_SKIP_EST_SIZE_PARTITIONING = "false";
const std::string Config::SM_MEMORY_BUDGET = "5368709120";       // 5GB
const std::string Config::SM_MEMORY_BUDGET_VAR = "10737418240";  // 10GB;
const std::string Config::SM_QUERY_DENSE_READER = "refactored";
const std::string Config::SM_QUERY_SPARSE_GLOBAL_ORDER_READER = "refactored";
const std::string Config::SM_QUERY_SPARSE_UNORDERED_WITH_DUPS_READER =
    "refactored";
const std::string Config::SM_MEM_MALLOC_TRIM = "true";
const std::string Config::SM_MEM_TOTAL_BUDGET = "10737418240";  // 10GB;
const std::string Config::SM_MEM_SPARSE_GLOBAL_ORDER_RATIO_COORDS = "0.5";
const std::string Config::SM_MEM_SPARSE_GLOBAL_ORDER_RATIO_QUERY_CONDITION =
    "0.25";
const std::string Config::SM_MEM_SPARSE_GLOBAL_ORDER_RATIO_TILE_RANGES = "0.1";
const std::string Config::SM_MEM_SPARSE_GLOBAL_ORDER_RATIO_ARRAY_DATA = "0.1";
const std::string Config::SM_MEM_SPARSE_UNORDERED_WITH_DUPS_RATIO_COORDS =
    "0.5";
const std::string
    Config::SM_MEM_SPARSE_UNORDERED_WITH_DUPS_RATIO_QUERY_CONDITION = "0.25";
const std::string Config::SM_MEM_SPARSE_UNORDERED_WITH_DUPS_RATIO_TILE_RANGES =
    "0.1";
const std::string Config::SM_MEM_SPARSE_UNORDERED_WITH_DUPS_RATIO_ARRAY_DATA =
    "0.1";
const std::string Config::SM_ENABLE_SIGNAL_HANDLERS = "true";
const std::string Config::SM_COMPUTE_CONCURRENCY_LEVEL =
    utils::parse::to_str(std::thread::hardware_concurrency());
const std::string Config::SM_IO_CONCURRENCY_LEVEL =
    utils::parse::to_str(std::thread::hardware_concurrency());
const std::string Config::SM_SKIP_CHECKSUM_VALIDATION = "false";
const std::string Config::SM_CONSOLIDATION_AMPLIFICATION = "1.0";
const std::string Config::SM_CONSOLIDATION_BUFFER_SIZE = "50000000";
const std::string Config::SM_CONSOLIDATION_PURGE_DELETED_CELLS = "false";
const std::string Config::SM_CONSOLIDATION_STEPS = "4294967295";
const std::string Config::SM_CONSOLIDATION_STEP_MIN_FRAGS = "4294967295";
const std::string Config::SM_CONSOLIDATION_STEP_MAX_FRAGS = "4294967295";
const std::string Config::SM_CONSOLIDATION_STEP_SIZE_RATIO = "0.0";
const std::string Config::SM_CONSOLIDATION_MODE = "fragments";
const std::string Config::SM_CONSOLIDATION_TIMESTAMP_START = "0";
const std::string Config::SM_CONSOLIDATION_TIMESTAMP_END =
    std::to_string(UINT64_MAX);
const std::string Config::SM_VACUUM_MODE = "fragments";
const std::string Config::SM_VACUUM_TIMESTAMP_START = "0";
const std::string Config::SM_VACUUM_TIMESTAMP_END = std::to_string(UINT64_MAX);
const std::string Config::SM_OFFSETS_BITSIZE = "64";
const std::string Config::SM_OFFSETS_EXTRA_ELEMENT = "false";
const std::string Config::SM_OFFSETS_FORMAT_MODE = "bytes";
const std::string Config::SM_MAX_TILE_OVERLAP_SIZE = "314572800";  // 300MiB
const std::string Config::SM_GROUP_TIMESTAMP_START = "0";
const std::string Config::SM_GROUP_TIMESTAMP_END = std::to_string(UINT64_MAX);
const std::string Config::VFS_MIN_PARALLEL_SIZE = "10485760";
const std::string Config::VFS_MAX_BATCH_SIZE = std::to_string(UINT64_MAX);
const std::string Config::VFS_MIN_BATCH_GAP = "512000";
const std::string Config::VFS_MIN_BATCH_SIZE = "20971520";
const std::string Config::VFS_DISABLE_BATCHING = "false";
const std::string Config::VFS_FILE_POSIX_FILE_PERMISSIONS = "644";
const std::string Config::VFS_FILE_POSIX_DIRECTORY_PERMISSIONS = "755";
const std::string Config::VFS_FILE_MAX_PARALLEL_OPS =
    Config::SM_IO_CONCURRENCY_LEVEL;
const std::string Config::VFS_READ_AHEAD_SIZE = "102400";          // 100KiB
const std::string Config::VFS_READ_AHEAD_CACHE_SIZE = "10485760";  // 10MiB;
const std::string Config::VFS_AZURE_STORAGE_ACCOUNT_NAME = "";
const std::string Config::VFS_AZURE_STORAGE_ACCOUNT_KEY = "";
const std::string Config::VFS_AZURE_STORAGE_SAS_TOKEN = "";
const std::string Config::VFS_AZURE_BLOB_ENDPOINT = "";
const std::string Config::VFS_AZURE_USE_HTTPS = "true";
const std::string Config::VFS_AZURE_MAX_PARALLEL_OPS =
    Config::SM_IO_CONCURRENCY_LEVEL;
const std::string Config::VFS_AZURE_BLOCK_LIST_BLOCK_SIZE = "5242880";
const std::string Config::VFS_AZURE_USE_BLOCK_LIST_UPLOAD = "true";
const std::string Config::VFS_GCS_PROJECT_ID = "";
const std::string Config::VFS_GCS_MAX_PARALLEL_OPS =
    Config::SM_IO_CONCURRENCY_LEVEL;
const std::string Config::VFS_GCS_MULTI_PART_SIZE = "5242880";
const std::string Config::VFS_GCS_USE_MULTI_PART_UPLOAD = "true";
const std::string Config::VFS_GCS_REQUEST_TIMEOUT_MS = "3000";
const std::string Config::VFS_S3_REGION = "us-east-1";
const std::string Config::VFS_S3_AWS_ACCESS_KEY_ID = "";
const std::string Config::VFS_S3_AWS_SECRET_ACCESS_KEY = "";
const std::string Config::VFS_S3_AWS_SESSION_TOKEN = "";
const std::string Config::VFS_S3_AWS_ROLE_ARN = "";
const std::string Config::VFS_S3_AWS_EXTERNAL_ID = "";
const std::string Config::VFS_S3_AWS_LOAD_FREQUENCY = "";
const std::string Config::VFS_S3_AWS_SESSION_NAME = "";
const std::string Config::VFS_S3_SCHEME = "https";
const std::string Config::VFS_S3_ENDPOINT_OVERRIDE = "";
const std::string Config::VFS_S3_USE_VIRTUAL_ADDRESSING = "true";
const std::string Config::VFS_S3_SKIP_INIT = "false";
const std::string Config::VFS_S3_USE_MULTIPART_UPLOAD = "true";
const std::string Config::VFS_S3_MAX_PARALLEL_OPS =
    Config::SM_IO_CONCURRENCY_LEVEL;
const std::string Config::VFS_S3_MULTIPART_PART_SIZE = "5242880";
const std::string Config::VFS_S3_CA_FILE = "";
const std::string Config::VFS_S3_CA_PATH = "";
const std::string Config::VFS_S3_CONNECT_TIMEOUT_MS = "10800";
const std::string Config::VFS_S3_CONNECT_MAX_TRIES = "5";
const std::string Config::VFS_S3_CONNECT_SCALE_FACTOR = "25";
const std::string Config::VFS_S3_SSE = "";
const std::string Config::VFS_S3_SSE_KMS_KEY_ID = "";
const std::string Config::VFS_S3_REQUEST_TIMEOUT_MS = "3000";
const std::string Config::VFS_S3_REQUESTER_PAYS = "false";
const std::string Config::VFS_S3_PROXY_SCHEME = "http";
const std::string Config::VFS_S3_PROXY_HOST = "";
const std::string Config::VFS_S3_PROXY_PORT = "0";
const std::string Config::VFS_S3_PROXY_USERNAME = "";
const std::string Config::VFS_S3_PROXY_PASSWORD = "";
const std::string Config::VFS_S3_LOGGING_LEVEL = "Off";
const std::string Config::VFS_S3_VERIFY_SSL = "true";
const std::string Config::VFS_S3_BUCKET_CANNED_ACL = "NOT_SET";
const std::string Config::VFS_S3_OBJECT_CANNED_ACL = "NOT_SET";
const std::string Config::VFS_HDFS_KERB_TICKET_CACHE_PATH = "";
const std::string Config::VFS_HDFS_NAME_NODE_URI = "";
const std::string Config::VFS_HDFS_USERNAME = "";
const std::string Config::FILESTORE_BUFFER_SIZE = "104857600";
/* ****************************** */
/*        PRIVATE CONSTANTS       */
/* ****************************** */

const char Config::COMMENT_START = '#';

const std::set<std::string> Config::unserialized_params_ = {
    "vfs.azure.storage_account_name",
    "vfs.azure.storage_account_key",
    "vfs.azure.storage_sas_token",
    "vfs.s3.proxy_username",
    "vfs.s3.proxy_password",
    "vfs.s3.aws_access_key_id",
    "vfs.s3.aws_secret_access_key",
    "vfs.s3.aws_session_token",
    "vfs.s3.aws_role_arn",
    "vfs.s3.aws_external_id",
    "vfs.s3.aws_load_frequency",
    "vfs.s3.aws_session_name",
    "rest.username",
    "rest.password",
    "rest.token",
};

/* ****************************** */
/*   CONSTRUCTORS & DESTRUCTORS   */
/* ****************************** */

Config::Config() {
  // Set config values
  param_values_["rest.server_address"] = REST_SERVER_DEFAULT_ADDRESS;
  param_values_["rest.server_serialization_format"] =
      REST_SERIALIZATION_DEFAULT_FORMAT;
  param_values_["rest.http_compressor"] = REST_SERVER_DEFAULT_HTTP_COMPRESSOR;
  param_values_["rest.retry_http_codes"] = REST_RETRY_HTTP_CODES;
  param_values_["rest.retry_count"] = REST_RETRY_COUNT;
  param_values_["rest.retry_initial_delay_ms"] = REST_RETRY_INITIAL_DELAY_MS;
  param_values_["rest.retry_delay_factor"] = REST_RETRY_DELAY_FACTOR;
  param_values_["rest.curl.buffer_size"] = REST_CURL_BUFFER_SIZE;
  param_values_["rest.curl.verbose"] = REST_CURL_VERBOSE;
  param_values_["rest.load_metadata_on_array_open"] =
      REST_LOAD_METADATA_ON_ARRAY_OPEN;
  param_values_["rest.load_non_empty_domain_on_array_open"] =
      REST_LOAD_NON_EMPTY_DOMAIN_ON_ARRAY_OPEN;
  param_values_["rest.use_refactored_array_open"] =
      REST_USE_REFACTORED_ARRAY_OPEN;
  param_values_["config.env_var_prefix"] = CONFIG_ENVIRONMENT_VARIABLE_PREFIX;
  param_values_["config.logging_level"] = CONFIG_LOGGING_LEVEL;
  param_values_["config.logging_format"] = CONFIG_LOGGING_DEFAULT_FORMAT;
  param_values_["sm.allow_updates_experimental"] =
      SM_ALLOW_UPDATES_EXPERIMENTAL;
  param_values_["sm.encryption_key"] = SM_ENCRYPTION_KEY;
  param_values_["sm.encryption_type"] = SM_ENCRYPTION_TYPE;
  param_values_["sm.dedup_coords"] = SM_DEDUP_COORDS;
  param_values_["sm.check_coord_dups"] = SM_CHECK_COORD_DUPS;
  param_values_["sm.check_coord_oob"] = SM_CHECK_COORD_OOB;
  param_values_["sm.read_range_oob"] = SM_READ_RANGE_OOB;
  param_values_["sm.check_global_order"] = SM_CHECK_GLOBAL_ORDER;
  param_values_["sm.tile_cache_size"] = SM_TILE_CACHE_SIZE;
  param_values_["sm.skip_est_size_partitioning"] =
      SM_SKIP_EST_SIZE_PARTITIONING;
  param_values_["sm.memory_budget"] = SM_MEMORY_BUDGET;
  param_values_["sm.memory_budget_var"] = SM_MEMORY_BUDGET_VAR;
  param_values_["sm.query.dense.reader"] = SM_QUERY_DENSE_READER;
  param_values_["sm.query.sparse_global_order.reader"] =
      SM_QUERY_SPARSE_GLOBAL_ORDER_READER;
  param_values_["sm.query.sparse_unordered_with_dups.reader"] =
      SM_QUERY_SPARSE_UNORDERED_WITH_DUPS_READER;
  param_values_["sm.mem.malloc_trim"] = SM_MEM_MALLOC_TRIM;
  param_values_["sm.mem.total_budget"] = SM_MEM_TOTAL_BUDGET;
  param_values_["sm.mem.reader.sparse_global_order.ratio_coords"] =
      SM_MEM_SPARSE_GLOBAL_ORDER_RATIO_COORDS;
  param_values_["sm.mem.reader.sparse_global_order.ratio_query_condition"] =
      SM_MEM_SPARSE_GLOBAL_ORDER_RATIO_QUERY_CONDITION;
  param_values_["sm.mem.reader.sparse_global_order.ratio_tile_ranges"] =
      SM_MEM_SPARSE_GLOBAL_ORDER_RATIO_TILE_RANGES;
  param_values_["sm.mem.reader.sparse_global_order.ratio_array_data"] =
      SM_MEM_SPARSE_GLOBAL_ORDER_RATIO_ARRAY_DATA;
  param_values_["sm.mem.reader.sparse_unordered_with_dups.ratio_coords"] =
      SM_MEM_SPARSE_UNORDERED_WITH_DUPS_RATIO_COORDS;
  param_values_
      ["sm.mem.reader.sparse_unordered_with_dups.ratio_query_condition"] =
          SM_MEM_SPARSE_UNORDERED_WITH_DUPS_RATIO_QUERY_CONDITION;
  param_values_["sm.mem.reader.sparse_unordered_with_dups.ratio_tile_ranges"] =
      SM_MEM_SPARSE_UNORDERED_WITH_DUPS_RATIO_TILE_RANGES;
  param_values_["sm.mem.reader.sparse_unordered_with_dups.ratio_array_data"] =
      SM_MEM_SPARSE_UNORDERED_WITH_DUPS_RATIO_ARRAY_DATA;
  param_values_["sm.enable_signal_handlers"] = SM_ENABLE_SIGNAL_HANDLERS;
  param_values_["sm.compute_concurrency_level"] = SM_COMPUTE_CONCURRENCY_LEVEL;
  param_values_["sm.io_concurrency_level"] = SM_IO_CONCURRENCY_LEVEL;
  param_values_["sm.skip_checksum_validation"] = SM_SKIP_CHECKSUM_VALIDATION;
  param_values_["sm.consolidation.amplification"] =
      SM_CONSOLIDATION_AMPLIFICATION;
  param_values_["sm.consolidation.buffer_size"] = SM_CONSOLIDATION_BUFFER_SIZE;
  param_values_["sm.consolidation.purge_deleted_cells"] =
      SM_CONSOLIDATION_PURGE_DELETED_CELLS;
  param_values_["sm.consolidation.step_min_frags"] =
      SM_CONSOLIDATION_STEP_MIN_FRAGS;
  param_values_["sm.consolidation.step_max_frags"] =
      SM_CONSOLIDATION_STEP_MAX_FRAGS;
  param_values_["sm.consolidation.step_size_ratio"] =
      SM_CONSOLIDATION_STEP_SIZE_RATIO;
  param_values_["sm.consolidation.steps"] = SM_CONSOLIDATION_STEPS;
  param_values_["sm.consolidation.mode"] = SM_CONSOLIDATION_MODE;
  param_values_["sm.consolidation.timestamp_start"] =
      SM_CONSOLIDATION_TIMESTAMP_START;
  param_values_["sm.consolidation.timestamp_end"] =
      SM_CONSOLIDATION_TIMESTAMP_END;
  param_values_["sm.vacuum.mode"] = SM_VACUUM_MODE;
  param_values_["sm.var_offsets.bitsize"] = SM_OFFSETS_BITSIZE;
  param_values_["sm.var_offsets.extra_element"] = SM_OFFSETS_EXTRA_ELEMENT;
  param_values_["sm.var_offsets.mode"] = SM_OFFSETS_FORMAT_MODE;
  param_values_["sm.max_tile_overlap_size"] = SM_MAX_TILE_OVERLAP_SIZE;
  param_values_["sm.group.timestamp_start"] = SM_GROUP_TIMESTAMP_START;
  param_values_["sm.group.timestamp_end"] = SM_GROUP_TIMESTAMP_END;
  param_values_["vfs.min_parallel_size"] = VFS_MIN_PARALLEL_SIZE;
  param_values_["vfs.max_batch_size"] = VFS_MAX_BATCH_SIZE;
  param_values_["vfs.min_batch_gap"] = VFS_MIN_BATCH_GAP;
  param_values_["vfs.min_batch_size"] = VFS_MIN_BATCH_SIZE;
  param_values_["vfs.disable_batching"] = VFS_DISABLE_BATCHING;
  param_values_["vfs.read_ahead_size"] = VFS_READ_AHEAD_SIZE;
  param_values_["vfs.read_ahead_cache_size"] = VFS_READ_AHEAD_CACHE_SIZE;
  param_values_["vfs.file.posix_file_permissions"] =
      VFS_FILE_POSIX_FILE_PERMISSIONS;
  param_values_["vfs.file.posix_directory_permissions"] =
      VFS_FILE_POSIX_DIRECTORY_PERMISSIONS;
  param_values_["vfs.file.max_parallel_ops"] = VFS_FILE_MAX_PARALLEL_OPS;
  param_values_["vfs.azure.storage_account_name"] =
      VFS_AZURE_STORAGE_ACCOUNT_NAME;
  param_values_["vfs.azure.storage_account_key"] =
      VFS_AZURE_STORAGE_ACCOUNT_KEY;
  param_values_["vfs.azure.storage_sas_token"] = VFS_AZURE_STORAGE_SAS_TOKEN;
  param_values_["vfs.azure.blob_endpoint"] = VFS_AZURE_BLOB_ENDPOINT;
  param_values_["vfs.azure.use_https"] = VFS_AZURE_USE_HTTPS;
  param_values_["vfs.azure.max_parallel_ops"] = VFS_AZURE_MAX_PARALLEL_OPS;
  param_values_["vfs.azure.block_list_block_size"] =
      VFS_AZURE_BLOCK_LIST_BLOCK_SIZE;
  param_values_["vfs.azure.use_block_list_upload"] =
      VFS_AZURE_USE_BLOCK_LIST_UPLOAD;
  param_values_["vfs.gcs.project_id"] = VFS_GCS_PROJECT_ID;
  param_values_["vfs.gcs.max_parallel_ops"] = VFS_GCS_MAX_PARALLEL_OPS;
  param_values_["vfs.gcs.multi_part_size"] = VFS_GCS_MULTI_PART_SIZE;
  param_values_["vfs.gcs.use_multi_part_upload"] =
      VFS_GCS_USE_MULTI_PART_UPLOAD;
  param_values_["vfs.gcs.request_timeout_ms"] = VFS_GCS_REQUEST_TIMEOUT_MS;
  param_values_["vfs.s3.region"] = VFS_S3_REGION;
  param_values_["vfs.s3.aws_access_key_id"] = VFS_S3_AWS_ACCESS_KEY_ID;
  param_values_["vfs.s3.aws_secret_access_key"] = VFS_S3_AWS_SECRET_ACCESS_KEY;
  param_values_["vfs.s3.aws_session_token"] = VFS_S3_AWS_SESSION_TOKEN;
  param_values_["vfs.s3.aws_role_arn"] = VFS_S3_AWS_ROLE_ARN;
  param_values_["vfs.s3.aws_external_id"] = VFS_S3_AWS_EXTERNAL_ID;
  param_values_["vfs.s3.aws_load_frequency"] = VFS_S3_AWS_LOAD_FREQUENCY;
  param_values_["vfs.s3.aws_session_name"] = VFS_S3_AWS_SESSION_NAME;
  param_values_["vfs.s3.scheme"] = VFS_S3_SCHEME;
  param_values_["vfs.s3.endpoint_override"] = VFS_S3_ENDPOINT_OVERRIDE;
  param_values_["vfs.s3.use_virtual_addressing"] =
      VFS_S3_USE_VIRTUAL_ADDRESSING;
  param_values_["vfs.s3.skip_init"] = VFS_S3_SKIP_INIT;
  param_values_["vfs.s3.use_multipart_upload"] = VFS_S3_USE_MULTIPART_UPLOAD;
  param_values_["vfs.s3.max_parallel_ops"] = VFS_S3_MAX_PARALLEL_OPS;
  param_values_["vfs.s3.multipart_part_size"] = VFS_S3_MULTIPART_PART_SIZE;
  param_values_["vfs.s3.ca_file"] = VFS_S3_CA_FILE;
  param_values_["vfs.s3.ca_path"] = VFS_S3_CA_PATH;
  param_values_["vfs.s3.connect_timeout_ms"] = VFS_S3_CONNECT_TIMEOUT_MS;
  param_values_["vfs.s3.connect_max_tries"] = VFS_S3_CONNECT_MAX_TRIES;
  param_values_["vfs.s3.connect_scale_factor"] = VFS_S3_CONNECT_SCALE_FACTOR;
  param_values_["vfs.s3.sse"] = VFS_S3_SSE;
  param_values_["vfs.s3.sse_kms_key_id"] = VFS_S3_SSE_KMS_KEY_ID;
  param_values_["vfs.s3.request_timeout_ms"] = VFS_S3_REQUEST_TIMEOUT_MS;
  param_values_["vfs.s3.requester_pays"] = VFS_S3_REQUESTER_PAYS;
  param_values_["vfs.s3.proxy_scheme"] = VFS_S3_PROXY_SCHEME;
  param_values_["vfs.s3.proxy_host"] = VFS_S3_PROXY_HOST;
  param_values_["vfs.s3.proxy_port"] = VFS_S3_PROXY_PORT;
  param_values_["vfs.s3.proxy_username"] = VFS_S3_PROXY_USERNAME;
  param_values_["vfs.s3.proxy_password"] = VFS_S3_PROXY_PASSWORD;
  param_values_["vfs.s3.logging_level"] = VFS_S3_LOGGING_LEVEL;
  param_values_["vfs.s3.verify_ssl"] = VFS_S3_VERIFY_SSL;
  param_values_["vfs.s3.bucket_canned_acl"] = VFS_S3_BUCKET_CANNED_ACL;
  param_values_["vfs.s3.object_canned_acl"] = VFS_S3_OBJECT_CANNED_ACL;
  param_values_["vfs.hdfs.name_node_uri"] = VFS_HDFS_NAME_NODE_URI;
  param_values_["vfs.hdfs.username"] = VFS_HDFS_USERNAME;
  param_values_["vfs.hdfs.kerb_ticket_cache_path"] =
      VFS_HDFS_KERB_TICKET_CACHE_PATH;
  param_values_["filestore.buffer_size"] = FILESTORE_BUFFER_SIZE;
}

Config::~Config() = default;

/* ****************************** */
/*                API             */
/* ****************************** */

Status Config::load_from_file(const std::string& filename) {
  // Do nothing if filename is empty
  if (filename.empty())
    return LOG_STATUS(
        Status_ConfigError("Cannot load from file; Invalid filename"));

  std::ifstream ifs(filename);
  if (!ifs.is_open()) {
    std::stringstream msg;
    msg << "Failed to open config file '" << filename << "'";
    return LOG_STATUS(Status_ConfigError(msg.str()));
  }

  size_t linenum = 0;
  std::string param, value, extra;
  for (std::string line; std::getline(ifs, line);) {
    std::stringstream line_ss(line);

    // Parse parameter
    line_ss >> param;
    if (param.empty() || param[0] == COMMENT_START) {
      linenum += 1;
      continue;
    }

    // Parse value
    line_ss >> value;
    if (value.empty()) {
      std::stringstream msg;
      msg << "Failed to parse config file '" << filename << "'; ";
      msg << "Missing parameter value (line: " << linenum << ")";
      return LOG_STATUS(Status_ConfigError(msg.str()));
    }

    // Parse extra
    line_ss >> extra;
    if (!extra.empty() && extra[0] != COMMENT_START) {
      std::stringstream msg;
      msg << "Failed to parse config file '" << filename << "'; ";
      msg << "Invalid line format (line: " << linenum << ")";
      return LOG_STATUS(Status_ConfigError(msg.str()));
    }

    // Set param-value pair
    param_values_[param] = value;

    linenum += 1;
  }
  return Status::Ok();
}

Status Config::save_to_file(const std::string& filename) {
  // Do nothing if filename is empty
  if (filename.empty())
    return LOG_STATUS(
        Status_ConfigError("Cannot save to file; Invalid filename"));

  std::ofstream ofs(filename);
  if (!ofs.is_open()) {
    std::stringstream msg;
    msg << "Failed to open config file '" << filename << "' for writing";
    return LOG_STATUS(Status_ConfigError(msg.str()));
  }
  for (auto& pv : param_values_) {
    if (unserialized_params_.count(pv.first) != 0)
      continue;
    if (!pv.second.empty())
      ofs << pv.first << " " << pv.second << "\n";
  }
  return Status::Ok();
}

Status Config::set(const std::string& param, const std::string& value) {
  RETURN_NOT_OK(sanity_check(param, value));
  param_values_[param] = value;
  set_params_.insert(param);

  return Status::Ok();
}

optional<std::string> Config::get(const std::string& key) const {
  bool found;
  const char* val = get_from_config_or_env(key, &found);
  if (found) {
    return {std::string{val}};
  } else {
    return {nullopt};
  }
}

template <class T>
optional<T> Config::get(const std::string& key) const {
  auto value{get(key)};
  if (!value.has_value()) {
    return {nullopt};
  }
  T converted_value;
  /*
   * `convert` is only declared for certain types. If the type argument to this
   * function isn't one of them, this function won't compile.
   */
  auto status = utils::parse::convert(value.value(), &converted_value);
  if (!status.ok()) {
    throw_config_exception(
        "Failed to convert configuration value '" + value.value() +
        std::string("' for key '") + key + "'. Reason: " + status.to_string());
  }
  return {converted_value};
}

Status Config::get(const std::string& param, const char** value) const {
  bool found;
  const char* val = get_from_config_or_env(param, &found);
  *value = found ? val : nullptr;

  return Status::Ok();
}

std::string Config::get(const std::string& param, bool* found) const {
  const char* val = get_from_config_or_env(param, found);
  return *found ? val : "";
}

template <class T>
Status Config::get(const std::string& param, T* value, bool* found) const {
  // Check if parameter exists
  const char* val = get_from_config_or_env(param, found);
  if (!*found)
    return Status::Ok();

  // Parameter found, retrieve value
  auto status = utils::parse::convert(val, value);
  if (!status.ok()) {
    return Status_ConfigError(
        std::string("Failed to parse config value '") + std::string(val) +
        std::string("' for key '") + param + "' due to: " + status.to_string());
  }
  return Status::Ok();
}

/*
 * Template definition not in header; explicitly instantiated below. It's here
 * to deal with legacy difficulties with header dependencies.
 */
template <class T>
Status Config::get_vector(
    const std::string& param, std::vector<T>* value, bool* found) const {
  // Check if parameter exists
  const char* val = get_from_config_or_env(param, found);
  if (!*found)
    return Status::Ok();

  // Parameter found, retrieve value
  return utils::parse::convert<T>(val, value);
}

const std::map<std::string, std::string>& Config::param_values() const {
  return param_values_;
}

const std::set<std::string>& Config::set_params() const {
  return set_params_;
}

Status Config::unset(const std::string& param) {
  // Set back to default
  if (param == "rest.server_address") {
    param_values_["rest.server_address"] = REST_SERVER_DEFAULT_ADDRESS;
  } else if (param == "rest.server_serialization_format") {
    param_values_["rest.server_serialization_format"] =
        REST_SERIALIZATION_DEFAULT_FORMAT;
  } else if (param == "rest.http_compressor") {
    param_values_["rest.http_compressor"] = REST_SERVER_DEFAULT_HTTP_COMPRESSOR;
  } else if (param == "rest.retry_http_codes") {
    param_values_["rest.retry_http_codes"] = REST_RETRY_HTTP_CODES;
  } else if (param == "rest.retry_count") {
    param_values_["rest.retry_count"] = REST_RETRY_COUNT;
  } else if (param == "rest.retry_initial_delay_ms") {
    param_values_["rest.retry_initial_delay_ms"] = REST_RETRY_INITIAL_DELAY_MS;
  } else if (param == "rest.retry_delay_factor") {
    param_values_["rest.retry_delay_factor"] = REST_RETRY_DELAY_FACTOR;
  } else if (param == "rest.curl.buffer_size") {
    param_values_["rest.curl.buffer_size"] = REST_CURL_BUFFER_SIZE;
  } else if (param == "rest.curl.verbose") {
    param_values_["rest.curl.verbose"] = REST_CURL_VERBOSE;
  } else if (param == "rest.load_metadata_on_array_open") {
    param_values_["rest.load_metadata_on_array_open"] =
        REST_LOAD_METADATA_ON_ARRAY_OPEN;
  } else if (param == "rest.load_non_empty_domain_on_array_open") {
    param_values_["rest.load_non_empty_domain_on_array_open"] =
        REST_LOAD_NON_EMPTY_DOMAIN_ON_ARRAY_OPEN;
  } else if (param == "rest.use_refactored_array_open") {
    param_values_["rest.use_refactored_array_open"] =
        REST_USE_REFACTORED_ARRAY_OPEN;
  } else if (param == "config.env_var_prefix") {
    param_values_["config.env_var_prefix"] = CONFIG_ENVIRONMENT_VARIABLE_PREFIX;
  } else if (param == "config.logging_level") {
    param_values_["config.logging_level"] = CONFIG_LOGGING_LEVEL;
  } else if (param == "config.logging_format") {
    param_values_["config.logging_format"] = CONFIG_LOGGING_DEFAULT_FORMAT;
<<<<<<< HEAD
=======
  } else if (param == "sm.allow_updates_experimental") {
    param_values_["sm.allow_updates_experimental"] =
        SM_ALLOW_UPDATES_EXPERIMENTAL;
>>>>>>> 0ab3c88c
  } else if (param == "sm.encryption_key") {
    param_values_["sm.encryption_key"] = SM_ENCRYPTION_KEY;
  } else if (param == "sm.encryption_type") {
    param_values_["sm.encryption_type"] = SM_ENCRYPTION_TYPE;
  } else if (param == "sm.dedup_coords") {
    param_values_["sm.dedup_coords"] = SM_DEDUP_COORDS;
  } else if (param == "sm.check_coord_dups") {
    param_values_["sm.check_coord_dups"] = SM_CHECK_COORD_DUPS;
  } else if (param == "sm.check_coord_oob") {
    param_values_["sm.check_coord_oob"] = SM_CHECK_COORD_OOB;
  } else if (param == "sm.read_range_oob") {
    param_values_["sm.read_range_oob"] = SM_READ_RANGE_OOB;
  } else if (param == "sm.check_global_order") {
    param_values_["sm.check_global_order"] = SM_CHECK_GLOBAL_ORDER;
  } else if (param == "sm.tile_cache_size") {
    param_values_["sm.tile_cache_size"] = SM_TILE_CACHE_SIZE;
  } else if (param == "sm.memory_budget") {
    param_values_["sm.memory_budget"] = SM_MEMORY_BUDGET;
  } else if (param == "sm.memory_budget_var") {
    param_values_["sm.memory_budget_var"] = SM_MEMORY_BUDGET_VAR;
  } else if (param == "sm.query.dense.reader") {
    param_values_["sm.query.dense.reader"] = SM_QUERY_DENSE_READER;
  } else if (param == "sm.query.sparse_global_order.reader") {
    param_values_["sm.query.sparse_global_order.reader"] =
        SM_QUERY_SPARSE_GLOBAL_ORDER_READER;
  } else if (param == "sm.query.sparse_unordered_with_dups.reader") {
    param_values_["sm.query.sparse_unordered_with_dups.reader"] =
        SM_QUERY_SPARSE_UNORDERED_WITH_DUPS_READER;
  } else if (param == "sm.mem.malloc_trim") {
    param_values_["sm.mem.malloc_trim"] = SM_MEM_MALLOC_TRIM;
  } else if (param == "sm.mem.total_budget") {
    param_values_["sm.mem.total_budget"] = SM_MEM_TOTAL_BUDGET;
  } else if (param == "sm.mem.reader.sparse_global_order.ratio_coords") {
    param_values_["sm.mem.reader.sparse_global_order.ratio_coords"] =
        SM_MEM_SPARSE_GLOBAL_ORDER_RATIO_COORDS;
  } else if (
      param == "sm.mem.reader.sparse_global_order.ratio_query_condition") {
    param_values_["sm.mem.reader.sparse_global_order.ratio_query_condition"] =
        SM_MEM_SPARSE_GLOBAL_ORDER_RATIO_QUERY_CONDITION;
  } else if (param == "sm.mem.reader.sparse_global_order.ratio_tile_ranges") {
    param_values_["sm.mem.reader.sparse_global_order.ratio_tile_ranges"] =
        SM_MEM_SPARSE_GLOBAL_ORDER_RATIO_TILE_RANGES;
  } else if (param == "sm.mem.reader.sparse_global_order.ratio_array_data") {
    param_values_["sm.mem.reader.sparse_global_order.ratio_array_data"] =
        SM_MEM_SPARSE_GLOBAL_ORDER_RATIO_ARRAY_DATA;
  } else if (param == "sm.mem.reader.sparse_unordered_with_dups.ratio_coords") {
    param_values_["sm.mem.reader.sparse_unordered_with_dups.ratio_coords"] =
        SM_MEM_SPARSE_UNORDERED_WITH_DUPS_RATIO_COORDS;
  } else if (
      param ==
      "sm.mem.reader.sparse_unordered_with_dups.ratio_query_condition") {
    param_values_
        ["sm.mem.reader.sparse_unordered_with_dups.ratio_query_condition"] =
            SM_MEM_SPARSE_UNORDERED_WITH_DUPS_RATIO_QUERY_CONDITION;
  } else if (
      param == "sm.mem.reader.sparse_unordered_with_dups.ratio_tile_ranges") {
    param_values_
        ["sm.mem.reader.sparse_unordered_with_dups.ratio_tile_ranges"] =
            SM_MEM_SPARSE_UNORDERED_WITH_DUPS_RATIO_TILE_RANGES;
  } else if (
      param == "sm.mem.reader.sparse_unordered_with_dups.ratio_array_data") {
    param_values_["sm.mem.reader.sparse_unordered_with_dups.ratio_array_data"] =
        SM_MEM_SPARSE_UNORDERED_WITH_DUPS_RATIO_ARRAY_DATA;
  } else if (param == "sm.enable_signal_handlers") {
    param_values_["sm.enable_signal_handlers"] = SM_ENABLE_SIGNAL_HANDLERS;
  } else if (param == "sm.compute_concurrency_level") {
    param_values_["sm.compute_concurrency_level"] =
        SM_COMPUTE_CONCURRENCY_LEVEL;
  } else if (param == "sm.io_concurrency_level") {
    param_values_["sm.io_concurrency_level"] = SM_IO_CONCURRENCY_LEVEL;
  } else if (param == "sm.consolidation.amplification") {
    param_values_["sm.consolidation.amplification"] =
        SM_CONSOLIDATION_AMPLIFICATION;
  } else if (param == "sm.consolidation.buffer_size") {
    param_values_["sm.consolidation.buffer_size"] =
        SM_CONSOLIDATION_BUFFER_SIZE;
  } else if (param == "sm.consolidation.purge_deleted_cells") {
    param_values_["sm.consolidation.steps"] =
        SM_CONSOLIDATION_PURGE_DELETED_CELLS;
  } else if (param == "sm.consolidation.steps") {
    param_values_["sm.consolidation.steps"] = SM_CONSOLIDATION_STEPS;
  } else if (param == "sm.consolidation.step_min_frags") {
    param_values_["sm.consolidation.step_min_frags"] =
        SM_CONSOLIDATION_STEP_MIN_FRAGS;
  } else if (param == "sm.consolidation.step_max_frags") {
    param_values_["sm.consolidation.step_max_frags"] =
        SM_CONSOLIDATION_STEP_MAX_FRAGS;
  } else if (param == "sm.consolidation.step_size_ratio") {
    param_values_["sm.consolidation.step_size_ratio"] =
        SM_CONSOLIDATION_STEP_SIZE_RATIO;
  } else if (param == "sm.consolidation.mode") {
    param_values_["sm.consolidation.mode"] = SM_CONSOLIDATION_MODE;
  } else if (param == "sm.consolidation.timestamp_start") {
    param_values_["sm.consolidation.timestamp_start"] =
        SM_CONSOLIDATION_TIMESTAMP_START;
  } else if (param == "sm.consolidation.timestamp_end") {
    param_values_["sm.consolidation.timestamp_end"] =
        SM_CONSOLIDATION_TIMESTAMP_END;
  } else if (param == "sm.vacuum.mode") {
    param_values_["sm.vacuum.mode"] = SM_VACUUM_MODE;
  } else if (param == "sm.var_offsets.bitsize") {
    param_values_["sm.var_offsets.bitsize"] = SM_OFFSETS_BITSIZE;
  } else if (param == "sm.var_offsets.extra_element") {
    param_values_["sm.var_offsets.extra_element"] = SM_OFFSETS_EXTRA_ELEMENT;
  } else if (param == "sm.var_offsets.mode") {
    param_values_["sm.var_offsets.mode"] = SM_OFFSETS_FORMAT_MODE;
  } else if (param == "sm.max_tile_overlap_size") {
    param_values_["sm.max_tile_overlap_size"] = SM_MAX_TILE_OVERLAP_SIZE;
  } else if (param == "sm.group.timestamp_start") {
    param_values_["sm.group.timestamp_start"] = SM_GROUP_TIMESTAMP_START;
  } else if (param == "sm.group.timestamp_end") {
    param_values_["sm.group.timestamp_end"] = SM_GROUP_TIMESTAMP_END;
  } else if (param == "vfs.min_parallel_size") {
    param_values_["vfs.min_parallel_size"] = VFS_MIN_PARALLEL_SIZE;
  } else if (param == "vfs.max_batch_size") {
    param_values_["vfs.max_batch_size"] = VFS_MAX_BATCH_SIZE;
  } else if (param == "vfs.min_batch_gap") {
    param_values_["vfs.min_batch_gap"] = VFS_MIN_BATCH_GAP;
  } else if (param == "vfs.min_batch_size") {
    param_values_["vfs.min_batch_size"] = VFS_MIN_BATCH_SIZE;
  } else if (param == "vfs.disable_batching") {
    param_values_["vfs.disable_batching"] = VFS_DISABLE_BATCHING;
  } else if (param == "vfs.read_ahead_size") {
    param_values_["vfs.read_ahead_size"] = VFS_READ_AHEAD_SIZE;
  } else if (param == "vfs.read_ahead_cache_size") {
    param_values_["vfs.read_ahead_cache_size"] = VFS_READ_AHEAD_CACHE_SIZE;
  } else if (param == "vfs.file.posix_file_permissions") {
    param_values_["vfs.file.posix_file_permissions"] =
        VFS_FILE_POSIX_FILE_PERMISSIONS;
  } else if (param == "vfs.file.posix_directory_permissions") {
    param_values_["vfs.file.posix_directory_permissions"] =
        VFS_FILE_POSIX_DIRECTORY_PERMISSIONS;
  } else if (param == "vfs.file.max_parallel_ops") {
    param_values_["vfs.file.max_parallel_ops"] = VFS_FILE_MAX_PARALLEL_OPS;
  } else if (param == "vfs.azure.storage_account_name") {
    param_values_["vfs.azure.storage_account_name"] =
        VFS_AZURE_STORAGE_ACCOUNT_NAME;
  } else if (param == "vfs.azure.storage_account_key") {
    param_values_["vfs.azure.storage_account_key"] =
        VFS_AZURE_STORAGE_ACCOUNT_KEY;
  } else if (param == "vfs.azure.storage_sas_token") {
    param_values_["vfs.azure.storage_sas_token"] = VFS_AZURE_STORAGE_SAS_TOKEN;
  } else if (param == "vfs.azure.blob_endpoint") {
    param_values_["vfs.azure.blob_endpoint"] = VFS_AZURE_BLOB_ENDPOINT;
  } else if (param == "vfs.azure.use_https") {
    param_values_["vfs.azure.use_https"] = VFS_AZURE_USE_HTTPS;
  } else if (param == "vfs.azure.max_parallel_ops") {
    param_values_["vfs.azure.max_parallel_ops"] = VFS_AZURE_MAX_PARALLEL_OPS;
  } else if (param == "vfs.azure.block_list_block_size") {
    param_values_["vfs.azure.block_list_block_size"] =
        VFS_AZURE_BLOCK_LIST_BLOCK_SIZE;
  } else if (param == "vfs.azure.use_block_list_upload") {
    param_values_["vfs.azure.use_block_list_upload"] =
        VFS_AZURE_USE_BLOCK_LIST_UPLOAD;
  } else if (param == "vfs.gcs.project_id") {
    param_values_["vfs.gcs.project_id"] = VFS_GCS_PROJECT_ID;
  } else if (param == "vfs.gcs.max_parallel_ops") {
    param_values_["vfs.gcs.max_parallel_ops"] = VFS_GCS_MAX_PARALLEL_OPS;
  } else if (param == "vfs.gcs.multi_part_size") {
    param_values_["vfs.gcs.multi_part_size"] = VFS_GCS_MULTI_PART_SIZE;
  } else if (param == "vfs.gcs.use_multi_part_upload") {
    param_values_["vfs.gcs.use_multi_part_upload"] =
        VFS_GCS_USE_MULTI_PART_UPLOAD;
  } else if (param == "vfs.gcs.request_timeout_ms") {
    param_values_["vfs.gcs.request_timeout_ms"] = VFS_GCS_REQUEST_TIMEOUT_MS;
  } else if (param == "vfs.s3.region") {
    param_values_["vfs.s3.region"] = VFS_S3_REGION;
  } else if (param == "vfs.s3.aws_access_key_id") {
    param_values_["vfs.s3.aws_access_key_id"] = VFS_S3_AWS_ACCESS_KEY_ID;
  } else if (param == "vfs.s3.aws_secret_access_key") {
    param_values_["vfs.s3.aws_secret_access_key"] =
        VFS_S3_AWS_SECRET_ACCESS_KEY;
  } else if (param == "vfs.s3.aws_session_token") {
    param_values_["vfs.s3.aws_session_token"] = VFS_S3_AWS_SESSION_TOKEN;
  } else if (param == "vfs.s3.aws_role_arn") {
    param_values_["vfs.s3.aws_role_arn"] = VFS_S3_AWS_ROLE_ARN;
  } else if (param == "vfs.s3.aws_external_id") {
    param_values_["vfs.s3.aws_external_id"] = VFS_S3_AWS_EXTERNAL_ID;
  } else if (param == "vfs.s3.aws_load_frequency") {
    param_values_["vfs.s3.aws_load_frequency"] = VFS_S3_AWS_LOAD_FREQUENCY;
  } else if (param == "vfs.s3.aws_session_name") {
    param_values_["vfs.s3.aws_session_name"] = VFS_S3_AWS_SESSION_NAME;
  } else if (param == "vfs.s3.logging_level") {
    param_values_["vfs.s3.logging_level"] = VFS_S3_LOGGING_LEVEL;
  } else if (param == "vfs.s3.scheme") {
    param_values_["vfs.s3.scheme"] = VFS_S3_SCHEME;
  } else if (param == "vfs.s3.endpoint_override") {
    param_values_["vfs.s3.endpoint_override"] = VFS_S3_ENDPOINT_OVERRIDE;
  } else if (param == "vfs.s3.use_virtual_addressing") {
    param_values_["vfs.s3.use_virtual_addressing"] =
        VFS_S3_USE_VIRTUAL_ADDRESSING;
  } else if (param == "vfs.s3.skip_init") {
    param_values_["vfs.s3.skip_init"] = VFS_S3_SKIP_INIT;
  } else if (param == "vfs.s3.use_multipart_upload") {
    param_values_["vfs.s3.use_multipart_upload"] = VFS_S3_USE_MULTIPART_UPLOAD;
  } else if (param == "vfs.s3.max_parallel_ops") {
    param_values_["vfs.s3.max_parallel_ops"] = VFS_S3_MAX_PARALLEL_OPS;
  } else if (param == "vfs.s3.multipart_part_size") {
    param_values_["vfs.s3.multipart_part_size"] = VFS_S3_MULTIPART_PART_SIZE;
  } else if (param == "vfs.s3.ca_file") {
    param_values_["vfs.s3.ca_file"] = VFS_S3_CA_FILE;
  } else if (param == "vfs.s3.ca_path") {
    param_values_["vfs.s3.ca_path"] = VFS_S3_CA_PATH;
  } else if (param == "vfs.s3.connect_timeout_ms") {
    param_values_["vfs.s3.connect_timeout_ms"] = VFS_S3_CONNECT_TIMEOUT_MS;
  } else if (param == "vfs.s3.connect_max_tries") {
    param_values_["vfs.s3.connect_max_tries"] = VFS_S3_CONNECT_MAX_TRIES;
  } else if (param == "vfs.s3.connect_scale_factor") {
    param_values_["vfs.s3.connect_scale_factor"] = VFS_S3_CONNECT_SCALE_FACTOR;
  } else if (param == "vfs.s3.sse") {
    param_values_["vfs.s3.sse"] = VFS_S3_SSE;
  } else if (param == "vfs.s3.sse_kms_key_id") {
    param_values_["vfs.s3.sse_kms_key_id"] = VFS_S3_SSE_KMS_KEY_ID;
  } else if (param == "vfs.s3.request_timeout_ms") {
    param_values_["vfs.s3.request_timeout_ms"] = VFS_S3_REQUEST_TIMEOUT_MS;
  } else if (param == "vfs.s3.requester_pays") {
    param_values_["vfs.s3.requester_pays"] = VFS_S3_REQUESTER_PAYS;
  } else if (param == "vfs.s3.proxy_scheme") {
    param_values_["vfs.s3.proxy_scheme"] = VFS_S3_PROXY_SCHEME;
  } else if (param == "vfs.s3.proxy_host") {
    param_values_["vfs.s3.proxy_host"] = VFS_S3_PROXY_HOST;
  } else if (param == "vfs.s3.proxy_port") {
    param_values_["vfs.s3.proxy_port"] = VFS_S3_PROXY_PORT;
  } else if (param == "vfs.s3.proxy_username") {
    param_values_["vfs.s3.proxy_username"] = VFS_S3_PROXY_USERNAME;
  } else if (param == "vfs.s3.proxy_password") {
    param_values_["vfs.s3.proxy_password"] = VFS_S3_PROXY_PASSWORD;
  } else if (param == "vfs.s3.verify_ssl") {
    param_values_["vfs.s3.verify_ssl"] = VFS_S3_VERIFY_SSL;
  } else if (param == "vfs.s3.bucket_canned_acl") {
    param_values_["vfs.s3.bucket_canned_acl"] = VFS_S3_BUCKET_CANNED_ACL;
  } else if (param == "vfs.s3.object_canned_acl") {
    param_values_["vfs.s3.object_canned_acl"] = VFS_S3_OBJECT_CANNED_ACL;
  } else if (param == "vfs.hdfs.name_node_uri") {
    param_values_["vfs.hdfs.name_node_uri"] = VFS_HDFS_NAME_NODE_URI;
  } else if (param == "vfs.hdfs.username") {
    param_values_["vfs.hdfs.username"] = VFS_HDFS_USERNAME;
  } else if (param == "vfs.hdfs.kerb_ticket_cache_path") {
    param_values_["vfs.hdfs.kerb_ticket_cache_path"] =
        VFS_HDFS_KERB_TICKET_CACHE_PATH;
  } else if (param == "filestore.buffer_size") {
    param_values_["filestore.buffer_size"] = FILESTORE_BUFFER_SIZE;
  } else {
    param_values_.erase(param);
  }

  return Status::Ok();
}

void Config::inherit(const Config& config) {
  bool found;
  auto set_params = config.set_params();
  for (const auto& p : set_params) {
    auto v = config.get(p, &found);
    assert(found);
    set(p, v);
  }
}

bool Config::operator==(const Config& rhs) const {
  if (param_values_.size() != rhs.param_values_.size())
    return false;
  for (const auto& pv : param_values_) {
    const std::string& key = pv.first;
    if (rhs.param_values_.count(key) == 0)
      return false;
    const std::string& value = pv.second;
    if (rhs.param_values_.at(key) != value)
      return false;
  }
  return true;
}

/* ****************************** */
/*          PRIVATE METHODS       */
/* ****************************** */

Status Config::sanity_check(
    const std::string& param, const std::string& value) const {
  bool v = false;
  uint64_t vuint64 = 0;
  uint32_t v32 = 0;
  float vf = 0.0f;
  int64_t vint64 = 0;
  int chkno = -1;

  if (param == "rest.server_serialization_format") {
    SerializationType serialization_type;
    RETURN_NOT_OK(serialization_type_enum(value, &serialization_type));
  } else if (param == "config.logging_level") {
    RETURN_NOT_OK(utils::parse::convert(value, &v32));
  } else if (param == "config.logging_format") {
    if (value != "DEFAULT" && value != "JSON")
      return LOG_STATUS(
          Status_ConfigError("Invalid logging format parameter value"));
  } else if (param == "sm.allow_updates_experimental") {
    RETURN_NOT_OK(utils::parse::convert(value, &v));
  } else if (param == "sm.dedup_coords") {
    RETURN_NOT_OK(utils::parse::convert(value, &v));
  } else if (param == "sm.check_coord_dups") {
    RETURN_NOT_OK(utils::parse::convert(value, &v));
  } else if (param == "sm.check_coord_oob") {
    RETURN_NOT_OK(utils::parse::convert(value, &v));
  } else if (param == "sm.check_global_order") {
    RETURN_NOT_OK(utils::parse::convert(value, &v));
  } else if (param == "sm.tile_cache_size") {
    RETURN_NOT_OK(utils::parse::convert(value, &vuint64));
  } else if (param == "sm.memory_budget") {
    RETURN_NOT_OK(utils::parse::convert(value, &vuint64));
  } else if (param == "sm.memory_budget_var") {
    RETURN_NOT_OK(utils::parse::convert(value, &vuint64));
  } else if (param == "sm.enable_signal_handlers") {
    RETURN_NOT_OK(utils::parse::convert(value, &v));
  } else if (param == "sm.compute_concurrency_level") {
    RETURN_NOT_OK(utils::parse::convert(value, &vuint64));
  } else if (param == "sm.io_concurrency_level") {
    RETURN_NOT_OK(utils::parse::convert(value, &vuint64));
  } else if (param == "sm.consolidation.amplification") {
    RETURN_NOT_OK(utils::parse::convert(value, &vf));
  } else if (param == "sm.consolidation.buffer_size") {
    RETURN_NOT_OK(utils::parse::convert(value, &vuint64));
  } else if (param == "sm.consolidation.purge_deleted_cells") {
    RETURN_NOT_OK(utils::parse::convert(value, &v));
  } else if (param == "sm.consolidation.steps") {
    RETURN_NOT_OK(utils::parse::convert(value, &v32));
  } else if (param == "sm.consolidation.step_min_frags") {
    RETURN_NOT_OK(utils::parse::convert(value, &v32));
  } else if (param == "sm.consolidation.step_max_frags") {
    RETURN_NOT_OK(utils::parse::convert(value, &v32));
  } else if (param == "sm.consolidation.step_size_ratio") {
    RETURN_NOT_OK(utils::parse::convert(value, &vf));
  } else if (param == "sm.var_offsets.bitsize") {
    RETURN_NOT_OK(utils::parse::convert(value, &v32));
  } else if (param == "sm.var_offsets.extra_element") {
    RETURN_NOT_OK(utils::parse::convert(value, &v));
  } else if (param == "sm.var_offsets.mode") {
    if (value != "bytes" && value != "elements")
      return LOG_STATUS(
          Status_ConfigError("Invalid offsets format parameter value"));
  } else if (param == "vfs.min_parallel_size") {
    RETURN_NOT_OK(utils::parse::convert(value, &vuint64));
  } else if (param == "vfs.max_batch_size") {
    RETURN_NOT_OK(utils::parse::convert(value, &vuint64));
  } else if (param == "vfs.min_batch_gap") {
    RETURN_NOT_OK(utils::parse::convert(value, &vuint64));
  } else if (param == "vfs.min_batch_size") {
    RETURN_NOT_OK(utils::parse::convert(value, &vuint64));
  } else if (param == "vfs.disable_batching") {
    RETURN_NOT_OK(utils::parse::convert(value, &v));
  } else if (param == "vfs.read_ahead_size") {
    RETURN_NOT_OK(utils::parse::convert(value, &vuint64));
  } else if (param == "vfs.read_ahead_cache_size") {
    RETURN_NOT_OK(utils::parse::convert(value, &vuint64));
  } else if (param == "vfs.file.posix_file_permissions") {
    RETURN_NOT_OK(utils::parse::convert(value, &v32));
  } else if (param == "vfs.file.posix_directory_permissions") {
    RETURN_NOT_OK(utils::parse::convert(value, &v32));
  } else if (param == "vfs.file.max_parallel_ops") {
    RETURN_NOT_OK(utils::parse::convert(value, &vuint64));
  } else if (param == "vfs.s3.scheme") {
    if (value != "http" && value != "https")
      return LOG_STATUS(
          Status_ConfigError("Invalid S3 scheme parameter value"));
  } else if (param == "vfs.s3.use_virtual_addressing") {
    RETURN_NOT_OK(utils::parse::convert(value, &v));
  } else if (param == "vfs.s3.skit_init") {
    RETURN_NOT_OK(utils::parse::convert(value, &v));
  } else if (param == "vfs.s3.use_multipart_upload") {
    RETURN_NOT_OK(utils::parse::convert(value, &v));
  } else if (param == "vfs.s3.max_parallel_ops") {
    RETURN_NOT_OK(utils::parse::convert(value, &vuint64));
  } else if (param == "vfs.s3.multipart_part_size") {
    RETURN_NOT_OK(utils::parse::convert(value, &vuint64));
  } else if (param == "vfs.s3.connect_timeout_ms") {
    RETURN_NOT_OK(utils::parse::convert(value, &vint64));
  } else if (param == "vfs.s3.connect_max_tries") {
    RETURN_NOT_OK(utils::parse::convert(value, &vint64));
  } else if (param == "vfs.s3.connect_scale_factor") {
    RETURN_NOT_OK(utils::parse::convert(value, &vint64));
  } else if (param == "vfs.s3.request_timeout_ms") {
    RETURN_NOT_OK(utils::parse::convert(value, &vint64));
  } else if (param == "vfs.s3.requester_pays") {
    RETURN_NOT_OK(utils::parse::convert(value, &v));
  } else if (param == "vfs.s3.proxy_port") {
    RETURN_NOT_OK(utils::parse::convert(value, &vint64));
  } else if (param == "vfs.s3.verify_ssl") {
    RETURN_NOT_OK(utils::parse::convert(value, &v));
  } else if (
      (chkno = 1, param == "vfs.s3.bucket_canned_acl") ||
      (chkno = 2, param == "vfs.s3.object_canned_acl")) {
    // first items valid for both ObjectCannedACL and BucketCannedACL
    if (!((value == "NOT_SET") || (value == "private_") ||
          (value == "public_read") || (value == "public_read_write") ||
          (value == "authenticated_read") ||
          // items only valid for ObjectCannedACL
          (chkno == 2 &&
           ((value == "aws_exec_read") || (value == "bucket_owner_read") ||
            (value == "bucket_owner_full_control"))))) {
      std::stringstream msg;
      msg << "value " << param << " invalid canned acl for " << param;
      return Status_Error(msg.str());
    }
  }

  return Status::Ok();
}

std::string Config::convert_to_env_param(const std::string& param) const {
  std::stringstream ss;
  for (auto& c : param) {
    // We convert "." in parameter name to "_" for convention
    if (std::strncmp(&c, ".", 1) == 0) {
      ss << "_";
    } else {
      ss << static_cast<char>(::toupper(c));
    }
  }

  return ss.str();
}

const char* Config::get_from_env(const std::string& param, bool* found) const {
  std::string env_param = convert_to_env_param(param);

  // Get env variable prefix
  bool found_prefix;
  std::string env_prefix =
      get_from_config("config.env_var_prefix", &found_prefix);

  if (found_prefix)
    env_param = env_prefix + env_param;

  char* value = std::getenv(env_param.c_str());

  // getenv returns nullptr if variable is not found
  *found = value != nullptr;

  return value;
}

const char* Config::get_from_config(
    const std::string& param, bool* found) const {
  // First check config
  auto it = param_values_.find(param);
  *found = it != param_values_.end();
  return *found ? it->second.c_str() : "";
}

const char* Config::get_from_config_or_env(
    const std::string& param, bool* found) const {
  // First let's see if the User has set the parameter
  // If it is not a user set parameter it might be a default value if found in
  // the config
  bool user_set_parameter = set_params_.find(param) != set_params_.end();

  // First check config
  bool found_config;
  const char* value_config = get_from_config(param, &found_config);
  // If its a user set parameter from the config return it
  if (found_config && user_set_parameter) {
    *found = found_config;
    return value_config;
  }

  // Check env if not found in config or if it was found in the config but is
  // a default value
  const char* value_env = get_from_env(param, found);
  if (*found)
    return value_env;

  // At this point the value was not found to be user set in the config or an
  // environmental variable so return any default value from the config or
  // indicate it was not found
  *found = found_config;
  return *found ? value_config : "";
}

/*
 * Explicit instantiations
 */
template Status Config::get<bool>(
    const std::string& param, bool* value, bool* found) const;
template Status Config::get<int>(
    const std::string& param, int* value, bool* found) const;
template Status Config::get<uint32_t>(
    const std::string& param, uint32_t* value, bool* found) const;
template Status Config::get<int64_t>(
    const std::string& param, int64_t* value, bool* found) const;
template Status Config::get<uint64_t>(
    const std::string& param, uint64_t* value, bool* found) const;
template Status Config::get<float>(
    const std::string& param, float* value, bool* found) const;
template Status Config::get<double>(
    const std::string& param, double* value, bool* found) const;
template Status Config::get_vector<uint32_t>(
    const std::string& param, std::vector<uint32_t>* value, bool* found) const;

template optional<bool> Config::get<bool>(const std::string&) const;
template optional<int> Config::get<int>(const std::string&) const;
template optional<uint32_t> Config::get<uint32_t>(const std::string&) const;
template optional<int64_t> Config::get<int64_t>(const std::string&) const;
template optional<uint64_t> Config::get<uint64_t>(const std::string&) const;
template optional<float> Config::get<float>(const std::string&) const;
template optional<double> Config::get<double>(const std::string&) const;

}  // namespace tiledb::sm<|MERGE_RESOLUTION|>--- conflicted
+++ resolved
@@ -590,12 +590,9 @@
     param_values_["config.logging_level"] = CONFIG_LOGGING_LEVEL;
   } else if (param == "config.logging_format") {
     param_values_["config.logging_format"] = CONFIG_LOGGING_DEFAULT_FORMAT;
-<<<<<<< HEAD
-=======
   } else if (param == "sm.allow_updates_experimental") {
     param_values_["sm.allow_updates_experimental"] =
         SM_ALLOW_UPDATES_EXPERIMENTAL;
->>>>>>> 0ab3c88c
   } else if (param == "sm.encryption_key") {
     param_values_["sm.encryption_key"] = SM_ENCRYPTION_KEY;
   } else if (param == "sm.encryption_type") {
