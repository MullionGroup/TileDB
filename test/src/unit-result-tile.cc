--- conflicted
+++ resolved
@@ -42,11 +42,7 @@
 #include "tiledb/sm/filesystem/posix.h"
 #endif
 
-<<<<<<< HEAD
-#include <catch.hpp>
-=======
 #include <test/support/tdb_catch.h>
->>>>>>> 0ab3c88c
 #include <numeric>
 
 using namespace tiledb::sm;
@@ -63,10 +59,7 @@
   std::string array_name_;
   const char* ARRAY_NAME = "test_result_coords";
   tiledb_array_t* array_;
-<<<<<<< HEAD
-=======
   std::unique_ptr<FragmentMetadata> frag_md_;
->>>>>>> 0ab3c88c
 
   CResultTileFx();
   ~CResultTileFx();
@@ -106,19 +99,13 @@
       {tiledb::test::Compressor(TILEDB_FILTER_NONE, -1)},
       TILEDB_ROW_MAJOR,
       TILEDB_ROW_MAJOR,
-<<<<<<< HEAD
-      100000);
-=======
       100);
->>>>>>> 0ab3c88c
 
   // Open array for reading.
   auto rc = tiledb_array_alloc(ctx_, array_name_.c_str(), &array_);
   REQUIRE(rc == TILEDB_OK);
   rc = tiledb_array_open(ctx_, array_, TILEDB_READ);
   REQUIRE(rc == TILEDB_OK);
-<<<<<<< HEAD
-=======
 
   frag_md_.reset(new FragmentMetadata(
       nullptr,
@@ -127,7 +114,6 @@
       URI(),
       std::make_pair<uint64_t, uint64_t>(0, 0),
       false));
->>>>>>> 0ab3c88c
 }
 
 CResultTileFx::~CResultTileFx() {
@@ -140,12 +126,8 @@
   tiledb_vfs_free(&vfs_);
 }
 
-<<<<<<< HEAD
-TEST_CASE(
-=======
 TEST_CASE_METHOD(
     CResultTileFx,
->>>>>>> 0ab3c88c
     "ResultTileWithBitmap: result_num_between_pos and "
     "pos_with_given_result_sum test",
     "[resulttilewithbitmap][pos_with_given_result_sum][pos_with_given_result_"
@@ -401,218 +383,5 @@
       0,
       num_cells);
 
-<<<<<<< HEAD
-  tiledb_ctx_free(&ctx);
-}
-
-TEST_CASE_METHOD(
-    CResultTileFx,
-    "Test compute_results_count_sparse_string non overlapping",
-    "[resulttile][compute_results_count_sparse_string][non-overlapping]") {
-  bool first_dim = GENERATE(true, false);
-  std::string dim_name = first_dim ? "d1" : "d2";
-  uint64_t dim_idx = first_dim ? 0 : 1;
-  uint64_t num_cells = 8;
-
-  ResultTile rt(0, 0, array_->array_->array_schema_latest());
-
-  // Make sure cell_num() will return the correct value.
-  if (!first_dim) {
-    rt.init_coord_tile("d1", 0);
-    auto tile_tuple = rt.tile_tuple("d1");
-    Tile* const t = &std::get<0>(*tile_tuple);
-    t->init_unfiltered(
-        constants::format_version,
-        constants::cell_var_offset_type,
-        num_cells * constants::cell_var_offset_size,
-        constants::cell_var_offset_size,
-        0);
-  }
-
-  rt.init_coord_tile(dim_name, dim_idx);
-  auto tile_tuple = rt.tile_tuple(dim_name);
-  Tile* const t = &std::get<0>(*tile_tuple);
-  Tile* const t_var = &std::get<1>(*tile_tuple);
-
-  // Initialize offsets, use 1 character strings.
-  t->init_unfiltered(
-      constants::format_version,
-      constants::cell_var_offset_type,
-      num_cells * constants::cell_var_offset_size,
-      constants::cell_var_offset_size,
-      dim_idx);
-  uint64_t* offsets = (uint64_t*)t->data();
-  for (uint64_t i = 0; i < num_cells; i++) {
-    offsets[i] = i;
-  }
-
-  // Initialize data, use incrementing single string values starting with 'a'.
-  t_var->init_unfiltered(
-      constants::format_version, Datatype::STRING_ASCII, num_cells, 1, 0);
-  char* var = (char*)t_var->data();
-  for (uint64_t i = 0; i < num_cells; i++) {
-    var[i] = 'a' + i;
-  }
-
-  // Initialize ranges.
-  NDRange ranges;
-  char temp[2];
-  std::vector<uint8_t> exp_result_count;
-  SECTION("- First and last cell included") {
-    ranges.resize(2);
-    temp[0] = temp[1] = 'a';
-    ranges[0] = Range(temp, 2, 1);
-
-    temp[0] = temp[1] = 'h';
-    ranges[1] = Range(temp, 2, 1);
-
-    exp_result_count = {1, 0, 0, 0, 0, 0, 0, 1};
-  }
-
-  SECTION("- Middle cells included") {
-    ranges.resize(1);
-    temp[0] = 'b';
-    temp[1] = 'g';
-    ranges[0] = Range(temp, 2, 1);
-
-    exp_result_count = {0, 1, 1, 1, 1, 1, 1, 0};
-  }
-
-  std::vector<uint64_t> range_indexes(ranges.size());
-  std::iota(range_indexes.begin(), range_indexes.end(), 0);
-
-  std::vector<uint8_t> result_count(num_cells, 1);
-  ResultTile::compute_results_count_sparse_string(
-      &rt,
-      dim_idx,
-      ranges,
-      range_indexes,
-      result_count,
-      Layout::ROW_MAJOR,
-      0,
-      num_cells);
-
-  CHECK(memcmp(result_count.data(), exp_result_count.data(), num_cells) == 0);
-}
-
-TEST_CASE_METHOD(
-    CResultTileFx,
-    "Test compute_results_count_sparse_string overlapping",
-    "[resulttile][compute_results_count_sparse_string][overlapping]") {
-  bool first_dim = GENERATE(true, false);
-  std::string dim_name = first_dim ? "d1" : "d2";
-  uint64_t dim_idx = first_dim ? 0 : 1;
-  uint64_t num_cells = 8;
-
-  ResultTile rt(0, 0, array_->array_->array_schema_latest());
-
-  // Make sure cell_num() will return the correct value.
-  if (!first_dim) {
-    rt.init_coord_tile("d1", 0);
-    auto tile_tuple = rt.tile_tuple("d1");
-    Tile* const t = &std::get<0>(*tile_tuple);
-    t->init_unfiltered(
-        constants::format_version,
-        constants::cell_var_offset_type,
-        num_cells * constants::cell_var_offset_size,
-        constants::cell_var_offset_size,
-        0);
-  }
-
-  rt.init_coord_tile(dim_name, dim_idx);
-  auto tile_tuple = rt.tile_tuple(dim_name);
-  Tile* const t = &std::get<0>(*tile_tuple);
-  Tile* const t_var = &std::get<1>(*tile_tuple);
-
-  // Initialize offsets, use 1 character strings.
-  t->init_unfiltered(
-      constants::format_version,
-      constants::cell_var_offset_type,
-      num_cells * constants::cell_var_offset_size,
-      constants::cell_var_offset_size,
-      dim_idx);
-  uint64_t* offsets = (uint64_t*)t->data();
-  for (uint64_t i = 0; i < num_cells; i++) {
-    offsets[i] = i;
-  }
-
-  // Initialize data, use incrementing single string values starting with 'a'.
-  t_var->init_unfiltered(
-      constants::format_version, Datatype::STRING_ASCII, num_cells, 1, 0);
-  char* var = (char*)t_var->data();
-  for (uint64_t i = 0; i < num_cells; i++) {
-    var[i] = 'a' + i;
-  }
-
-  // Initialize ranges.
-  NDRange ranges;
-  char temp[2];
-  std::vector<uint64_t> exp_result_count;
-  SECTION("- First and last cell included multiple times") {
-    ranges.resize(5);
-    temp[0] = temp[1] = 'a';
-    ranges[0] = Range(temp, 2, 1);
-    ranges[1] = Range(temp, 2, 1);
-    ranges[2] = Range(temp, 2, 1);
-
-    temp[0] = temp[1] = 'h';
-    ranges[3] = Range(temp, 2, 1);
-    ranges[4] = Range(temp, 2, 1);
-
-    exp_result_count = {3, 0, 0, 0, 0, 0, 0, 2};
-  }
-
-  SECTION("- Middle cells included multiple times") {
-    ranges.resize(2);
-    temp[0] = 'b';
-    temp[1] = 'g';
-    ranges[0] = Range(temp, 2, 1);
-
-    temp[0] = 'c';
-    temp[1] = 'f';
-    ranges[1] = Range(temp, 2, 1);
-
-    exp_result_count = {0, 1, 2, 2, 2, 2, 1, 0};
-  }
-
-  SECTION("- Complex ranges") {
-    ranges.resize(6);
-    temp[0] = 'b';
-    temp[1] = 'd';
-    ranges[0] = Range(temp, 2, 1);
-
-    temp[0] = temp[1] = 'c';
-    ranges[1] = Range(temp, 2, 1);
-
-    temp[0] = 'f';
-    temp[1] = 'h';
-    ranges[2] = Range(temp, 2, 1);
-
-    temp[0] = temp[1] = 'g';
-    ranges[3] = Range(temp, 2, 1);
-    ranges[4] = Range(temp, 2, 1);
-
-    temp[0] = temp[1] = 'h';
-    ranges[5] = Range(temp, 2, 1);
-
-    exp_result_count = {0, 1, 2, 1, 0, 1, 3, 2};
-  }
-
-  std::vector<uint64_t> range_indexes(ranges.size());
-  std::iota(range_indexes.begin(), range_indexes.end(), 0);
-
-  std::vector<uint64_t> result_count(num_cells, 1);
-  ResultTile::compute_results_count_sparse_string(
-      &rt,
-      dim_idx,
-      ranges,
-      range_indexes,
-      result_count,
-      Layout::ROW_MAJOR,
-      0,
-      num_cells);
-
-=======
->>>>>>> 0ab3c88c
   CHECK(memcmp(result_count.data(), exp_result_count.data(), num_cells) == 0);
 }