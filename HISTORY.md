<<<<<<< HEAD
# TileDB v2.10.4 Release Notes

## Improvements

* Adding experimental API for getting relevant fragments. [#3413](https://github.com/TileDB-Inc/TileDB/pull/3413)

## API additions

### C API

* Add `tiledb_query_get_relevant_fragment_num` for experimental API to get relevant fragments. [#3413](https://github.com/TileDB-Inc/TileDB/pull/3413)

# TileDB v2.10.3 Release Notes

## Improvements

* Sparse refactored readers, mark empty fragments as fully loaded early. [#3394](https://github.com/TileDB-Inc/TileDB/pull/3394)

## Bug fixes

* Fix SC-19287: segfault due to deref nonexistent filestore key [#3359](https://github.com/TileDB-Inc/TileDB/pull/3359)
* Bug Fix: Wrong results when using OR condition with nullable attributes [#3308](https://github.com/TileDB-Inc/TileDB/pull/3308)

# TileDB v2.10.2 Release Notes

## Bug fixes

* Close magic resources [#3319](https://github.com/TileDB-Inc/TileDB/pull/3319)
* Correct simple typo in assignment [#3335](https://github.com/TileDB-Inc/TileDB/pull/3335)
* Datatype for domain must be serialized for backwards client compatibility [#3343](https://github.com/TileDB-Inc/TileDB/pull/3343)
* Sparse global order reader: disable reader for reads with qc. [#3342](https://github.com/TileDB-Inc/TileDB/pull/3342)
* Fix issue with sparse unordered without duplicates query deserialization to use Indexed Reader [#3347](https://github.com/TileDB-Inc/TileDB/pull/3347)

# TileDB v2.10.1 Release Notes

## Bug fixes
* compute_results_count_sparse_string: using cached ranges properly. [#3314](https://github.com/TileDB-Inc/TileDB/pull/3314)

=======
>>>>>>> 0ab3c88c
# TileDB v2.10.0 Release Notes

**Full Changelog**: https://github.com/TileDB-Inc/TileDB/compare/2.9.0...2.10.0

## Disk Format

* Consolidation with timestamps: add includes timestamps to fragment footer. [#3138](https://github.com/TileDB-Inc/TileDB/pull/3138)

## New features

* OR clause support in Query Conditions ([#3041](https://github.com/TileDB-Inc/TileDB/pull/3041)
  [#3083](https://github.com/TileDB-Inc/TileDB/pull/3083)
  [#3112](https://github.com/TileDB-Inc/TileDB/pull/3112)
  [#3264](https://github.com/TileDB-Inc/TileDB/pull/3264))
* New examples for QueryCondition usage with the C++ API ([#3225](https://github.com/TileDB-Inc/TileDB/pull/3225)) and C API ([#3242](https://github.com/TileDB-Inc/TileDB/pull/3242))
* TILEDB_BOOL Datatype [#3164](https://github.com/TileDB-Inc/TileDB/pull/3164)
* Support for group metadata consolidation and vacuuming [#3175](https://github.com/TileDB-Inc/TileDB/pull/3175)

## Breaking behavior

* Remove timestamp-range vacuuming (_experimental_) [#3214](https://github.com/TileDB-Inc/TileDB/pull/3214)
## Improvements

* Sparse global order reader: refactor merge algorithm. [#3173](https://github.com/TileDB-Inc/TileDB/pull/3173)
* Dense reader: add better stats for attribute copy. [#3199](https://github.com/TileDB-Inc/TileDB/pull/3199)
* Dense reader: adding ability to fully disable tile cache. [#3227](https://github.com/TileDB-Inc/TileDB/pull/3227)
* Optimize compute_results_count_sparse_string. [#3263](https://github.com/TileDB-Inc/TileDB/pull/3263)

## Deprecations

* Deprecate `sm.num_tbb_threads` config option [#3177](https://github.com/TileDB-Inc/TileDB/pull/3177)

## Bug fixes

* Dense reader: fixing query conditions with overlapping domains. [#3244](https://github.com/TileDB-Inc/TileDB/pull/3244)
* Consolidation w timestamps: cell slab length computations fix. [#3230](https://github.com/TileDB-Inc/TileDB/pull/3230)
* Unordered writer: fixing segfault for empty writes. [#3161](https://github.com/TileDB-Inc/TileDB/pull/3161)
* Sparse global order reader: Check the right incomplete reason is returned in case of too small user buffer [#3170](https://github.com/TileDB-Inc/TileDB/pull/3170)
* Global writes: check global order on write continuation. [#3109](https://github.com/TileDB-Inc/TileDB/pull/3109)
* Fixing Dimension::splitting_value<double> to prevent overflows. [#3116](https://github.com/TileDB-Inc/TileDB/pull/3116)
* Parse minor and patch version with more than one digit [#3098](https://github.com/TileDB-Inc/TileDB/pull/3098)
* Sparse unordered w/ dups reader: fix incomplete reason for cloud reads. [#3104](https://github.com/TileDB-Inc/TileDB/pull/3104)
* Rearrange context member initialization so logger is initialized prior to getting thread counts (which may log) [#3128](https://github.com/TileDB-Inc/TileDB/pull/3128)
* adjust assert for var Range usage in legacy global order reader [#3122](https://github.com/TileDB-Inc/TileDB/pull/3122)
* Fix SC-17415: segfault due to underflow in for loop [#3143](https://github.com/TileDB-Inc/TileDB/pull/3143)
* Fix fragment_consolidation.cc example [#3145](https://github.com/TileDB-Inc/TileDB/pull/3145)
* Change test_assert path used to locate try_assert [#3158](https://github.com/TileDB-Inc/TileDB/pull/3158)
* example writing_sparse_global_<c,cpp>, change illegal write to be legal [#3159](https://github.com/TileDB-Inc/TileDB/pull/3159)
* avoid unit_range warning as error build failures [#3171](https://github.com/TileDB-Inc/TileDB/pull/3171)
* change to avoid warning causing build error with msvc [#3162](https://github.com/TileDB-Inc/TileDB/pull/3162)
* Sparse unordered w/ dups reader: fixing overflow on int value. [#3181](https://github.com/TileDB-Inc/TileDB/pull/3181)
* Sparse index readers: fixing queries with overlapping ranges. [#3208](https://github.com/TileDB-Inc/TileDB/pull/3208)
* Fix bad_optional_access exceptions when running consolidation with timestamps tests [#3213](https://github.com/TileDB-Inc/TileDB/pull/3213)
* Fix SC-18250: segfault due to empty default-constructed FilterPipeline [#3233](https://github.com/TileDB-Inc/TileDB/pull/3233)
* Fixed regression test for SC12024, Incorrect selected type in Dimension::oob [#3219](https://github.com/TileDB-Inc/TileDB/pull/3219)
* Fixed bug in documentation for cpp_api query condition examples. [#3239](https://github.com/TileDB-Inc/TileDB/pull/3239)
* Fix File API failure when importing into TileDB Cloud array [#3246](https://github.com/TileDB-Inc/TileDB/pull/3246)
* Fix undefined behavior in filestore whilst detecting compression [#3291](https://github.com/TileDB-Inc/TileDB/pull/3291)
* Fix printing of TILEDB_BLOB attributes in `Attribute::Dump` [#3250](https://github.com/TileDB-Inc/TileDB/pull/3250)
* Add missing filters to switch case for Filter serialization [#3256](https://github.com/TileDB-Inc/TileDB/pull/3256)
* Fix a typo in the byteshuffle constructor for capnp serialization [#3284](https://github.com/TileDB-Inc/TileDB/pull/3284)
* Remove incorrect noexcept annotations from C API implementations in filestore API [#3273](https://github.com/TileDB-Inc/TileDB/pull/3273)
* Update ensure_datatype_is_valid to fix deserialization issues [#3303](https://github.com/TileDB-Inc/TileDB/pull/3303)

## API Changes

### C++ API

* Apply TILEDB_NO_API_DEPRECATION_WARNINGS to C++ API [#3236](https://github.com/TileDB-Inc/TileDB/pull/3236)

## Build System

* Add tiledb_regression test target [#3143](https://github.com/TileDB-Inc/TileDB/pull/3143)
* Produce a TileDBConfigVersion.cmake file [#3240](https://github.com/TileDB-Inc/TileDB/pull/3240)
* Integrate build of webp into tiledb superbuild (note: _build-only_) [#3113](https://github.com/TileDB-Inc/TileDB/pull/3113)

## New Contributors

* @-OgreTransporter made their first contribution in https://github.com/TileDB-Inc/TileDB/pull/3118
* @-Biswa96 made their first contribution in https://github.com/TileDB-Inc/TileDB/pull/3124

# TileDB v2.9.5 Release Notes

## Bug fixes

* Fix a typo in the byteshuffle constructor for capnp serialization [#3284](https://github.com/TileDB-Inc/TileDB/pull/3284)

# TileDB v2.9.4 Release Notes

## Bug fixes

* Fix File API failure when importing into TileDB Cloud array [#3246](https://github.com/TileDB-Inc/TileDB/pull/3246)
* Fix printing of TILEDB_BLOB attributes in `Attribute::Dump` [#3250](https://github.com/TileDB-Inc/TileDB/pull/3250)
* Add missing filters to switch case for Filter serialization [#3256](https://github.com/TileDB-Inc/TileDB/pull/3256)
* Fix filterpipeline segfault on release-2.9 [#3261](https://github.com/TileDB-Inc/TileDB/pull/3261)


# TileDB v2.9.3 Release Notes

## Improvements
* Make filestore api get configurable buffer sizes [#3223](https://github.com/TileDB-Inc/TileDB/pull/3223)
* Special case tiledb cloud uris to use row_major writes 3232]([https://github.com/TileDB-Inc/TileDB/pull/3232)

### C++ API
* Apply TILEDB_NO_API_DEPRECATION_WARNINGS to C++ API [#3236](https://github.com/TileDB-Inc/TileDB/pull/3236)

# TileDB v2.9.2 Release Notes

## Bug fixes
* Update Zlib Download URL [#3200](https://github.com/TileDB-Inc/TileDB/pull/3200)

# TileDB v2.9.1 Release Notes

## Bug fixes

* [Backport release-2.9] Sparse global order reader: refactor merge algorithm. (#3173) by @KiterLuc in https://github.com/TileDB-Inc/TileDB/pull/3182
* [Backport release-2.9] Sparse unordered w/ dups reader: fixing overflow on int value. by @github-actions in https://github.com/TileDB-Inc/TileDB/pull/3184
* [Backport release-2.9] Sparse global order reader: Check correct incomplete reason in case of too small user buffer by @github-actions in https://github.com/TileDB-Inc/TileDB/pull/3186
* [Backport release-2.9] relocate magic_mgc_gzipped.bin for build by @github-actions in https://github.com/TileDB-Inc/TileDB/pull/3185

# TileDB v2.9.0 Release Notes

## Disk Format

* Update on-disk format because of the new available compressor for Dictionary-encoding of strings [#3042](https://github.com/TileDB-Inc/TileDB/pull/3042)

## New features

* Add virtual filesystem ls_with_sizes function [#2971](https://github.com/TileDB-Inc/TileDB/pull/2971)
* Add new CMake build option for `TILEDB_EXPERIMENTAL_FEATURES` to compile time protect experimental features. [#2748](https://github.com/TileDB-Inc/TileDB/pull/2748)
* Forwardport Group API [#3058](https://github.com/TileDB-Inc/TileDB/pull/3058)
* Support Dictionary-encoding filter for string dimensions and attributes [#3077](https://github.com/TileDB-Inc/TileDB/pull/3077)
* Use legacy sparse global order reader for 2.9 [#3096](https://github.com/TileDB-Inc/TileDB/pull/3096)
* Add libmagic to build process. [#3088](https://github.com/TileDB-Inc/TileDB/pull/3088)
* New file storage APIs (tiledb_filestore_...) [#3121](https://github.com/TileDB-Inc/TileDB/pull/3121)

## Improvements

* Convert FilterPipeline deserialize function to static factory function [#2799](https://github.com/TileDB-Inc/TileDB/pull/2799)
* Convert array metadata deserialize function to factory function [#2784](https://github.com/TileDB-Inc/TileDB/pull/2784)
* A new thread pool with modern C++ compatible API and exception-safe behavior. [#2944](https://github.com/TileDB-Inc/TileDB/pull/2944)
* Smart pointer conversion: ArraySchema Domain [#2948](https://github.com/TileDB-Inc/TileDB/pull/2948)
* Declare all C API functions `noexcept`. Put existing C API functions inside exception safety wrappers to meet the declaration change. [#2961](https://github.com/TileDB-Inc/TileDB/pull/2961)
* Add support for compile-time assertion configuration [#2962](https://github.com/TileDB-Inc/TileDB/pull/2962)
* Refactored tiledb::sm::serialization::attribute_from_capnp to be C41 compliant [#2937](https://github.com/TileDB-Inc/TileDB/pull/2937)
* Smart pointer conversion: ArraySchema Dimension [#2926](https://github.com/TileDB-Inc/TileDB/pull/2926)
* Refactored tiledb::sm::serialization::filter_pipeline_from_capnp to be C41 compliant [#2943](https://github.com/TileDB-Inc/TileDB/pull/2943)
* Enable sparse global order reader by default. [#2997](https://github.com/TileDB-Inc/TileDB/pull/2997)
* Add API for FragmentInfo::get_fragment_name [#2977](https://github.com/TileDB-Inc/TileDB/pull/2977)
* add validity file format specification [#2998](https://github.com/TileDB-Inc/TileDB/pull/2998)
* Convert Domain class deserialize function to factory function [#2800](https://github.com/TileDB-Inc/TileDB/pull/2800)
* Dense reader: fix user buffer offset computation for multi-index queries. [#3002](https://github.com/TileDB-Inc/TileDB/pull/3002)
* Sparse readers: using zipped coords buffers for fragment version < 5. [#3016](https://github.com/TileDB-Inc/TileDB/pull/3016)
* Extra UTs on string RLEs [#3024](https://github.com/TileDB-Inc/TileDB/pull/3024)
* Bump Catch2 version to 2.13.8 [#3027](https://github.com/TileDB-Inc/TileDB/pull/3027)
* Split consolidator in multiple classes. [#3004](https://github.com/TileDB-Inc/TileDB/pull/3004)
* HTML-render the existing format-spec Markdown docs. [#3043](https://github.com/TileDB-Inc/TileDB/pull/3043)
* Add more detailed doc for schema evolution timestamp range functions. [#3029](https://github.com/TileDB-Inc/TileDB/pull/3029)
* Run doc-render job on doc-only PRs, and not on non-doc PRs [#3045](https://github.com/TileDB-Inc/TileDB/pull/3045)
* Support curl POSTing >2GB data to REST [#3048](https://github.com/TileDB-Inc/TileDB/pull/3048)
* Dense reader: do not sort input ranges. [#3036](https://github.com/TileDB-Inc/TileDB/pull/3036)
* Support consolidating non-contiguous fragments. [#3037](https://github.com/TileDB-Inc/TileDB/pull/3037)
* Introduce dictionary-encoding as an enum option for filters [#3042](https://github.com/TileDB-Inc/TileDB/pull/3042)
* Move `Range` to new `tiledb::type` namespace [#3059](https://github.com/TileDB-Inc/TileDB/pull/3059)
* Convert tdb shared to shared [#2965](https://github.com/TileDB-Inc/TileDB/pull/2965)
* Add `StatusException`, an exception class to be thrown instead of returning `Status` [#3050](https://github.com/TileDB-Inc/TileDB/pull/3050)
* Cherry-pick #3061 [#3064](https://github.com/TileDB-Inc/TileDB/pull/3064)
* Typo fix in group.cc [#3078](https://github.com/TileDB-Inc/TileDB/pull/3078)
* Rename tiledb time.h/math.h to avoid possible conflicts with standard header files. [#3087](https://github.com/TileDB-Inc/TileDB/pull/3087)
* Convert ArraySchema's deserialize to a factory function [#3012](https://github.com/TileDB-Inc/TileDB/pull/3012)
* varying_size_datum_at: fixing comparison error. [#3127](https://github.com/TileDB-Inc/TileDB/pull/3127)
* Global writes: check global order on write continuation. [#3109](https://github.com/TileDB-Inc/TileDB/pull/3109)

## Bug fixes

* [bug] Fix SC-17415: segfault due to underflow in for loop [#3143](https://github.com/TileDB-Inc/TileDB/pull/3143)
* Sparse global order reader: prevent dims from being unfiltered twice. [#3150](https://github.com/TileDB-Inc/TileDB/pull/3150)
* compare nullptr, avoid catch2 comparison warning failure [#2970](https://github.com/TileDB-Inc/TileDB/pull/2970)
* Check that array is open before getting non_empty_domain [#2980](https://github.com/TileDB-Inc/TileDB/pull/2980)
* Fix assertion failure in GCS, debug build [#3001](https://github.com/TileDB-Inc/TileDB/pull/3001)
* Fix missing stats on cloud queries. [#3009](https://github.com/TileDB-Inc/TileDB/pull/3009)
* Sparse unordered w/ dups reader: coord tiles management fix. [#3023](https://github.com/TileDB-Inc/TileDB/pull/3023)
* Incorrect validity result count in REST query [#3015](https://github.com/TileDB-Inc/TileDB/pull/3015)
* use different API approach to avoid possible file sharing violation [#3056](https://github.com/TileDB-Inc/TileDB/pull/3056)
* avoid some potentially invalid vector references [#2932](https://github.com/TileDB-Inc/TileDB/pull/2932)
* Sparse Global Order Reader Fix: Decrement Total Cells [#3046](https://github.com/TileDB-Inc/TileDB/pull/3046)

## API additions

### C++ API
* Add function to check if Config contains a parameter [#3082](https://github.com/TileDB-Inc/TileDB/pull/3082)

# TileDB v2.8.3 Release Notes

## Bug fixes
* All ranges tile overlap: skip computation for default dimensions. [#3080](https://github.com/TileDB-Inc/TileDB/pull/3080)
* Filter pipeline: fixing empty pipeline, multi chunk, refactored queries. [#3149](https://github.com/TileDB-Inc/TileDB/pull/3149)
* Unordered writer: fixing segfault for empty writes. [#3161](https://github.com/TileDB-Inc/TileDB/pull/3161)

# TileDB v2.8.2 Release Notes

## Bug fixes

* Sparse unordered w/ dups reader: fix incomplete reason for cloud reads. [#3104](https://github.com/TileDB-Inc/TileDB/pull/3104)

# TileDB v2.8.1 Release Notes

## Improvements

* Add golang annotation to capnp spec file [#3089](https://github.com/TileDB-Inc/TileDB/pull/3089)
* Update group metadata REST request to standardize cap'n proto class usage [#3095](https://github.com/TileDB-Inc/TileDB/pull/3095)

## Bug fixes

* Sparse Index Reader Fix: Check For Empty Buffer [#3051](https://github.com/TileDB-Inc/TileDB/pull/3051)
* Reset group metadata only based on end timestamp to ensure its always reset to now [#3091](https://github.com/TileDB-Inc/TileDB/pull/3091)

# TileDB v2.8.0 Release Notes

## Disk Format

* Add Metadata to groups [#2966](https://github.com/TileDB-Inc/TileDB/pull/2966)
* Add Group on disk structure for members [#2966](https://github.com/TileDB-Inc/TileDB/pull/2966)


## New features

* Support gs:// as an alias for gcs:// [#2864](https://github.com/TileDB-Inc/TileDB/pull/2864)
* Eliminate LOG_FATAL use from codebase [#2897](https://github.com/TileDB-Inc/TileDB/pull/2897)
* Collect missing docs [#2922](https://github.com/TileDB-Inc/TileDB/pull/2922)
* Support `tiledb://` objects in the Object API [#2954](https://github.com/TileDB-Inc/TileDB/pull/2954)
* RLE compression support for var-length string dimensions [#2938](https://github.com/TileDB-Inc/TileDB/pull/2938)
* Add Metadata to groups [#2966](https://github.com/TileDB-Inc/TileDB/pull/2966)
* Add robust API to groups for adding and removing members of a group [#2966](https://github.com/TileDB-Inc/TileDB/pull/2966)

## Improvements

* Support top-level cap'n proto array object [#2844](https://github.com/TileDB-Inc/TileDB/pull/2844)
* Nicer error message for tiledb fragment listing [#2872](https://github.com/TileDB-Inc/TileDB/pull/2872)
* Removing Buffer from Tile. [#2852](https://github.com/TileDB-Inc/TileDB/pull/2852)
* Splitting Writer class into 3 separate classes. [#2884](https://github.com/TileDB-Inc/TileDB/pull/2884)
* Adding a compressor algorithm for RLE encoding of strings [#2857](https://github.com/TileDB-Inc/TileDB/pull/2857)
* Reader: treating empty string range as expected. [#2883](https://github.com/TileDB-Inc/TileDB/pull/2883)
* Add a compression algorithm for dictionary encoding of strings [#2880](https://github.com/TileDB-Inc/TileDB/pull/2880)
* Adds an ArrayDirectory class to manage all URIs within the array directory. [#2909](https://github.com/TileDB-Inc/TileDB/pull/2909)
* Remove accidental addition of writer.cc. [#2917](https://github.com/TileDB-Inc/TileDB/pull/2917)
* Tile metadata generator: code cleanup. [#2919](https://github.com/TileDB-Inc/TileDB/pull/2919)
* Listing improvements: new directory structure for array. [#2918](https://github.com/TileDB-Inc/TileDB/pull/2918)
* ArraySchema's Attribute smart pointer conversion [#2887](https://github.com/TileDB-Inc/TileDB/pull/2887)
* Add option for tile level filtering [#2906](https://github.com/TileDB-Inc/TileDB/pull/2906)
* Switch to smart pointers and const references for `ArraySchema`, and avoid fetching the latest array schema twice. [#2923](https://github.com/TileDB-Inc/TileDB/pull/2923)
* Move vfs_helpers.cc and helper.cc into separate library with target that can be referenced elsewhere. [#2929](https://github.com/TileDB-Inc/TileDB/pull/2929)
* Avoid calling `generate_uri` in `ArraySchema` accessors [#2928](https://github.com/TileDB-Inc/TileDB/pull/2928)
* Global order writer: initialize last_var_offsets_. [#2930](https://github.com/TileDB-Inc/TileDB/pull/2930)
* Wrap some C API functions with exception handlers. [#2650](https://github.com/TileDB-Inc/TileDB/pull/2650)
* Fragment metadata: add min/max/sun/null count. [#2934](https://github.com/TileDB-Inc/TileDB/pull/2934)
* Filter pipeline: incorrect stopping point during chunk parallellization. [#2955](https://github.com/TileDB-Inc/TileDB/pull/2955)
* Adding support to consolidate ok/wrt files. [#2933](https://github.com/TileDB-Inc/TileDB/pull/2933)
* Tile medatada: treating TILEDB_CHAR as TILEDB_STRING_ASCII. [#2953](https://github.com/TileDB-Inc/TileDB/pull/2953)
* Fragment metadata: treating TILEDB_CHAR as TILEDB_STRING_ASCII. [#2958](https://github.com/TileDB-Inc/TileDB/pull/2958)

* Global order writer: fixing multi writes for var size attributes. [#2963](https://github.com/TileDB-Inc/TileDB/pull/2963)
* VFS: adding configuration for vfs.max_batch_size. [#2960](https://github.com/TileDB-Inc/TileDB/pull/2960)
* Fixing build errors using MacOSX12.3.sdk. [#2981](https://github.com/TileDB-Inc/TileDB/pull/2981)
* Support reading all consolidated fragment metadata files. [#2973](https://github.com/TileDB-Inc/TileDB/pull/2973)
* Fixing compute_results_count_sparse_string for multiple range threads. [#2983](https://github.com/TileDB-Inc/TileDB/pull/2983)
* Global writes: fixing OOM on write continuation. [#2993](https://github.com/TileDB-Inc/TileDB/pull/2993)
* Do not store offsets when RLE is used on string dimensions [#2969](https://github.com/TileDB-Inc/TileDB/pull/2969)
* Dynamically infer bytesizes for run length and strings for strings RLE compression [#2984](https://github.com/TileDB-Inc/TileDB/pull/2984)
* Add ability to store (optional) name with group member [#3068](https://github.com/TileDB-Inc/TileDB/pull/3068)

## Bug fixes

* Avoid thread starvation by removing std::future usage in S3 multipart upload [#2851](https://github.com/TileDB-Inc/TileDB/pull/2851)
* windows_sanity fix [#2870](https://github.com/TileDB-Inc/TileDB/pull/2870)
* Adds missing pthreads link to dynamic memory unit test [#2888](https://github.com/TileDB-Inc/TileDB/pull/2888)
* Remove `common.h` from `arrow_io_impl.h` [#2915](https://github.com/TileDB-Inc/TileDB/pull/2915)
* Range::set_start and set_end should throw instead of empty returning [#2913](https://github.com/TileDB-Inc/TileDB/pull/2913)
* Global writer: fixing write continuation for fixed sized attributes. [#3062](https://github.com/TileDB-Inc/TileDB/pull/3062)
* `tiledb_serialize_array_metadata` should load metadata if its not loaded before serializing [#3065](https://github.com/TileDB-Inc/TileDB/pull/3065)
* `tiledb_serialize_group_metadata` should load group metadata if its not loaded. [#3070](https://github.com/TileDB-Inc/TileDB/pull/3070)

## API additions

### C API

* Introduce experimental `tiledb_ctx_alloc_with_error` to return error when context alloc fails [#2905](https://github.com/TileDB-Inc/TileDB/pull/2905)
* Add `tiledb_group_*` APIs for robust group support [#2966](https://github.com/TileDB-Inc/TileDB/pull/2966)

### C++ API

* Add missing cstddef include to fix compile w/ GCC 7 [#2885](https://github.com/TileDB-Inc/TileDB/pull/2885)
* Add `Group::*` APIs for robust group support [#2966](https://github.com/TileDB-Inc/TileDB/pull/2966)

# TileDB v2.7.1 Release Notes

## Bug fixes

* Sparse unordered w/ dups reader: fixing memory management for tiles. [#2924](https://github.com/TileDB-Inc/TileDB/pull/2924)

# TileDB v2.7.0 Release Notes

## Disk Format

* Removed file `__lock.tdb` from the array folder and updated the format spec. Also removed config `vfs.file.enable_filelocks`. [#2692](https://github.com/TileDB-Inc/TileDB/pull/2692)

## New features

* Publish Subarray access/functionality for use outside of core. [#2214](https://github.com/TileDB-Inc/TileDB/pull/2214)
* Add TILEDB_BLOB datatype [#2721](https://github.com/TileDB-Inc/TileDB/pull/2721)
* Expose array schema libtiledb version information [#2863](https://github.com/TileDB-Inc/TileDB/pull/2863)

## Improvements

* Convert loose files `thread_pool.*` into a unit [#2520](https://github.com/TileDB-Inc/TileDB/pull/2520)
* Bump cmake_minimum_required to 3.21 [#2532](https://github.com/TileDB-Inc/TileDB/pull/2532)
* dynamic_memory unit, including allocator [#2542](https://github.com/TileDB-Inc/TileDB/pull/2542)
* implement windows CI functionality with github actions [#2498](https://github.com/TileDB-Inc/TileDB/pull/2498)
* implement windows crash dump file processing for windows [#2657](https://github.com/TileDB-Inc/TileDB/pull/2657)
* Added object libraries: baseline, buffer, thread_pool [#2629](https://github.com/TileDB-Inc/TileDB/pull/2629)
* ubuntu core dump processing (GA) CI [#2642](https://github.com/TileDB-Inc/TileDB/pull/2642)
* Avoid copy and set of config in `tiledb_query_add_range` as a performance optimization from the new subarray APIs [#2740](https://github.com/TileDB-Inc/TileDB/pull/2740)
* core file stack backtracing and artifact uploading for mac CI builds [#2632](https://github.com/TileDB-Inc/TileDB/pull/2632)
* Move `Status::*Error` to `Status_*Error` [#2610](https://github.com/TileDB-Inc/TileDB/pull/2610)
* ZStd Compressor: allocate one context per thread and re-use. [#2701](https://github.com/TileDB-Inc/TileDB/pull/2701)
* Include offset index in oversize error message [#2757](https://github.com/TileDB-Inc/TileDB/pull/2757)
* Print resource pool contained type on error [#2757](https://github.com/TileDB-Inc/TileDB/pull/2757)
* Using RETURN_NOT_OK_TUPLE in attribute.cc. [#2787](https://github.com/TileDB-Inc/TileDB/pull/2787)
* Add timestamp range to schema evolution to avoid race conditions based on schema timestamp [#2776](https://github.com/TileDB-Inc/TileDB/pull/2776)
* Convert dimension deserialize to factory [#2763](https://github.com/TileDB-Inc/TileDB/pull/2763)
* Improve object type detection performance [#2792](https://github.com/TileDB-Inc/TileDB/pull/2792)
* Query condition: differentiate between nullptr and empty string. [#2802](https://github.com/TileDB-Inc/TileDB/pull/2802)
* patch git+git: to git+https: to avoid GH access failure [#2805](https://github.com/TileDB-Inc/TileDB/pull/2805)
* Remove examples writing sparse fragments to dense arrays. [#2804](https://github.com/TileDB-Inc/TileDB/pull/2804)
* Change the ZStd filter compression level range and add defined compression level default values [#2623](https://github.com/TileDB-Inc/TileDB/pull/2623)
* Change the ZStd filter compression level range and add defined compression level default values [#2811](https://github.com/TileDB-Inc/TileDB/pull/2811)
* changes to augment dbg output on build failures [#2801](https://github.com/TileDB-Inc/TileDB/pull/2801)
* Sparse unordered w/ dups reader: process queries until full user buffers [#2816](https://github.com/TileDB-Inc/TileDB/pull/2816)
* Support var-length CHAR QueryConditions [#2814](https://github.com/TileDB-Inc/TileDB/pull/2814)
* Sparse global order reader: merge smaller cell slabs. [#2818](https://github.com/TileDB-Inc/TileDB/pull/2818)
* Fixing build errors in query condition. [#2820](https://github.com/TileDB-Inc/TileDB/pull/2820)
* Enabling refactored dense reader by default. [#2808](https://github.com/TileDB-Inc/TileDB/pull/2808)
* Switching TUPLE macros to be variadic. [#2822](https://github.com/TileDB-Inc/TileDB/pull/2822)
* Read tiles: no buffer pre-allocation for no-opt filter. [#2819](https://github.com/TileDB-Inc/TileDB/pull/2819)
* Refactored dense reader: resetting the unsplittable flag on completion. [#2832](https://github.com/TileDB-Inc/TileDB/pull/2832)
* Refactored dense reader: code cleanup. [#2833](https://github.com/TileDB-Inc/TileDB/pull/2833)
* Fixing Subarray::crop_to_tile to crop default dimensions. [#2831](https://github.com/TileDB-Inc/TileDB/pull/2831)
* Dense reader: fixing src cell offset for different cell order. [#2835](https://github.com/TileDB-Inc/TileDB/pull/2835)
* Support storing integral cells in a chunk. [#2821](https://github.com/TileDB-Inc/TileDB/pull/2821)
* Improve error handling for Array non empty domain calls. [#2845](https://github.com/TileDB-Inc/TileDB/pull/2845)
* Remove OpenArray and refactor StorageManager and FragmentInfo [#2839](https://github.com/TileDB-Inc/TileDB/pull/2839)
* Adding min/max/sum/null count to fragment info. [#2830](https://github.com/TileDB-Inc/TileDB/pull/2830)
* Fine-tune unfiltering parallelization [#2842](https://github.com/TileDB-Inc/TileDB/pull/2842)
* Removing ch9473 comments in unit-cppapi-string-dims.cc. [#2837](https://github.com/TileDB-Inc/TileDB/pull/2837)
* Global writes: writting bad validity values when coordinates are dups. [#2848](https://github.com/TileDB-Inc/TileDB/pull/2848)
* Fixing issues in VS2019. [#2853](https://github.com/TileDB-Inc/TileDB/pull/2853)
* Writer: processing var tiles before offset tiles. [#2854](https://github.com/TileDB-Inc/TileDB/pull/2854)
* Writer: moving unordered_map::emplace outside of parallel_for. [#2860](https://github.com/TileDB-Inc/TileDB/pull/2860)
* Dense reader: removing unnecessary loop around read_attributes. [#2859](https://github.com/TileDB-Inc/TileDB/pull/2859)
* Convert deserialize function of Attribute to factory function [#2566](https://github.com/TileDB-Inc/TileDB/pull/2566)
* Convert Filter class deserialize and create to factory functions [#2655](https://github.com/TileDB-Inc/TileDB/pull/2655)
* Tile metadata test: reducing amount of spew in verbose mode. [#2882](https://github.com/TileDB-Inc/TileDB/pull/2882)
* compute_results_count_sparse_string: fixing incorect memcmp. [#2892](https://github.com/TileDB-Inc/TileDB/pull/2892)
* Sparse rindex readers: fixing query resume on TileDB cloud. [#2900](https://github.com/TileDB-Inc/TileDB/pull/2900)

## Deprecations

* Deprecate `TILEDB_CHAR` in favor of users using `TILEDB_BLOB` or `TILEDB_STRING_ASCII` for attribute datatypes. [#2742](https://github.com/TileDB-Inc/TileDB/pull/2742) [#2797](https://github.com/TileDB-Inc/TileDB/pull/2797)
* Deprecate `TILEDB_ANY` datatype [#2807](https://github.com/TileDB-Inc/TileDB/pull/2807)
* Deprecate `TILEDB_STRING_USC2` and `TILEDB_STRING_USC4` datatypes. [#2812](https://github.com/TileDB-Inc/TileDB/pull/2812)
* Drop support for Visual Studio 2017 compiler [#2847](https://github.com/TileDB-Inc/TileDB/pull/2847)

## Bug fixes

* Better windows relative path support with '/' [#2607](https://github.com/TileDB-Inc/TileDB/pull/2607)
* Fixed dangling links in README. [#2712](https://github.com/TileDB-Inc/TileDB/pull/2712)
* Handle multiple core files for stack traces and archiving [#2723](https://github.com/TileDB-Inc/TileDB/pull/2723)
* restore lost cmake code necessary for clean build on windows with -EnableAzure [#2656](https://github.com/TileDB-Inc/TileDB/pull/2656)
* Return error for nonempty_domain access regardless of local/remote status [#2766](https://github.com/TileDB-Inc/TileDB/pull/2766)
* Fix segfault in new sparse null `QueryCondition` code [#2794](https://github.com/TileDB-Inc/TileDB/pull/2794)
* ReaderBase needs to load var sizes [#2809](https://github.com/TileDB-Inc/TileDB/pull/2809)
* Only initialize REST query strategies once [#2836](https://github.com/TileDB-Inc/TileDB/pull/2836)
* Logger json format output is not valid [#2850](https://github.com/TileDB-Inc/TileDB/pull/2850)
* Closing a non-opened array should be a no-op instead of error. [#2889](https://github.com/TileDB-Inc/TileDB/pull/2889)
* patch (unsupported) 3rd party azure cpp lite sdk used by TileDB to avoid memory faults [#2881](https://github.com/TileDB-Inc/TileDB/pull/2881)
* Free allocated latest array schema when on error of loading all array schemas [#2907](https://github.com/TileDB-Inc/TileDB/pull/2907)

## API additions

### C API

* Add `tiledb_array_schema_evolution_set_timestamp_range` to avoid race conditions based on schema timestamp [#2776](https://github.com/TileDB-Inc/TileDB/pull/2776)
* Deprecate `TILEDB_CHAR` in favor of users using `TILEDB_BLOB` or `TILEDB_STRING_ASCII` for attribute datatypes. [#2742](https://github.com/TileDB-Inc/TileDB/pull/2742) [#2797](https://github.com/TileDB-Inc/TileDB/pull/2797)
* Add {set,get}_validity_filter_list [#2798](https://github.com/TileDB-Inc/TileDB/pull/2798)
* Deprecate `TILEDB_ANY` datatype [#2807](https://github.com/TileDB-Inc/TileDB/pull/2807)
* Deprecate `TILEDB_STRING_USC2` and `TILEDB_STRING_USC4` datatypes. [#2812](https://github.com/TileDB-Inc/TileDB/pull/2812)
* Add `tiledb_array_schema_get_version` for fetching array schema version [#2863](https://github.com/TileDB-Inc/TileDB/pull/2863)
* Introduce experimental `tiledb_ctx_alloc_with_error` to return error when context alloc fails [#2905](https://github.com/TileDB-Inc/TileDB/pull/2905)

### C++ API

* Add `ArraySchemaEvolution::set_timestamp_range` to avoid race conditions based on schema timestamp [#2776](https://github.com/TileDB-Inc/TileDB/pull/2776)
* Deprecate `TILEDB_CHAR` in favor of users using `TILEDB_BLOB` or `TILEDB_STRING_ASCII` for attribute datatypes. [#2742](https://github.com/TileDB-Inc/TileDB/pull/2742) [#2797](https://github.com/TileDB-Inc/TileDB/pull/2797)
* Add validity_filter_list set/get and missing get tests [#2798](https://github.com/TileDB-Inc/TileDB/pull/2798)
* Deprecate `TILEDB_ANY` datatype [#2807](https://github.com/TileDB-Inc/TileDB/pull/2807)
* Deprecate `TILEDB_STRING_USC2` and `TILEDB_STRING_USC4` datatypes. [#2812](https://github.com/TileDB-Inc/TileDB/pull/2812)
* Add `ArraySchema::version()` for fetching array schema version [#2863](https://github.com/TileDB-Inc/TileDB/pull/2863)
* Add missing cstddef include to fix compile w/ GCC 7 [#2885](https://github.com/TileDB-Inc/TileDB/pull/2885)

# TileDB v2.6.4 Release Notes

## Bug fixes

* Sparse unordered w/ dups reader: all empty string attribute fix. [#2874](https://github.com/TileDB-Inc/TileDB/pull/2874)
* Update Location of Zlib Download URL [#2945](https://github.com/TileDB-Inc/TileDB/pull/2945)

# TileDB v2.6.3 Release Notes

## Bug fixes

* compute_results_count_sparse_string: fixing incorect memcmp. [#2892](https://github.com/TileDB-Inc/TileDB/pull/2892)
* Sparse rindex readers: fixing query resume on TileDB cloud. [#2900](https://github.com/TileDB-Inc/TileDB/pull/2900)

# TileDB v2.6.2 Release Notes

## Bug fixes

* Only initialize REST query strategies once [#2836](https://github.com/TileDB-Inc/TileDB/pull/2836)
* Sparse unordered w dups reader: fixing max pos calculation in tile copy. [#2840](https://github.com/TileDB-Inc/TileDB/pull/2840)


# TileDB v2.6.1 Release Notes

## Bug fixes

* Sparse unordered w/ dups reader: off by one error in query continuation. [#2815](https://github.com/TileDB-Inc/TileDB/pull/2815)
* Sparse unordered w dups reader: fixing query continuation with subarray. [#2824](https://github.com/TileDB-Inc/TileDB/pull/2824)

## API additions

### C++ API

* tiledb::Array destructor no longer calls ::close for non-owned C ptr [#2823](https://github.com/TileDB-Inc/TileDB/pull/2823)


# TileDB v2.6.0 Release Notes

## Improvements

* Sparse unordered with dups reader: removing result cell slabs. [#2606](https://github.com/TileDB-Inc/TileDB/pull/2606)
* Use as-installed path for TileDBConfig CMake static library imports [#2669](https://github.com/TileDB-Inc/TileDB/pull/2669)
* Check error message variable for nullptr before further use [#2634](https://github.com/TileDB-Inc/TileDB/pull/2634)
* Fixing str_coord_intersects to use std::basic_string_view. [#2654](https://github.com/TileDB-Inc/TileDB/pull/2654)
* Sparse unordered with duplicates reader: cell num fix. [#2636](https://github.com/TileDB-Inc/TileDB/pull/2636)
* Sparse unordered with dups reader: fixing initial bound calculation. [#2638](https://github.com/TileDB-Inc/TileDB/pull/2638)
* Read_tiles parallelization improvements. [#2644](https://github.com/TileDB-Inc/TileDB/pull/2644)
* Sparse global order reader: memory management unit tests. [#2645](https://github.com/TileDB-Inc/TileDB/pull/2645)
* Reduce scope of `open_array_for_reads_mtx_` locks [#2681](https://github.com/TileDB-Inc/TileDB/pull/2681)
* Sparse refactored readers: better parallelization for tile bitmaps. [#2643](https://github.com/TileDB-Inc/TileDB/pull/2643)
* ZStd compressor: allocate one context per thread and re-use. [#2691](https://github.com/TileDB-Inc/TileDB/pull/2691)
* Sparse refactored readers: disable filtered buffer tile cache. [#2651](https://github.com/TileDB-Inc/TileDB/pull/2651)
* Moving coord_string from returning a std::string to std::basic_string_view. [#2704](https://github.com/TileDB-Inc/TileDB/pull/2704)
* Sparse unordered w/ dups reader: tracking cell progress. [#2668](https://github.com/TileDB-Inc/TileDB/pull/2668)
* Sparse unordered w/ dups reader: fixing var size overflow adjustment. [#2713](https://github.com/TileDB-Inc/TileDB/pull/2713)
* Enable memfs tests that were disabled by mistake [#2648](https://github.com/TileDB-Inc/TileDB/pull/2648)
* Add helpful details to memory limit error strings. [#2729](https://github.com/TileDB-Inc/TileDB/pull/2729)
* Sparse refactored readers: Better vectorization for tile bitmaps calculations. [#2711](https://github.com/TileDB-Inc/TileDB/pull/2711)
* Sort ranges for unordered with duplicate reader and exit comparisons early [#2736](https://github.com/TileDB-Inc/TileDB/pull/2736)
* Sparse refactored readers: better vectorization for query condition. [#2737](https://github.com/TileDB-Inc/TileDB/pull/2737)
* Use correct frag index in tiles creation for compute_result_space_tiles. [#2741](https://github.com/TileDB-Inc/TileDB/pull/2741)
* Use a single uint64 for cell counts [#2749](https://github.com/TileDB-Inc/TileDB/pull/2749)
* Array Schema name should be included with cap'n proto serialization [#2696](https://github.com/TileDB-Inc/TileDB/pull/2696)
* Add and use blocking resource pool [#2735](https://github.com/TileDB-Inc/TileDB/pull/2735)
* Making the allocation part of read_tiles single threaded. [#2753](https://github.com/TileDB-Inc/TileDB/pull/2753)
* Sparse unordered w/ dups reader: remove invalid assert. [#2778](https://github.com/TileDB-Inc/TileDB/pull/2778)
* Read tiles: fixing preallocation size for var and validity buffers. [#2781](https://github.com/TileDB-Inc/TileDB/pull/2781)
* Sparse unordered w/ dups: var buffer overflow on tile continuation fix. [#2777](https://github.com/TileDB-Inc/TileDB/pull/2777)
* Determine non overlapping ranges automatically. [#2780](https://github.com/TileDB-Inc/TileDB/pull/2780)

## Deprecations

* eliminate usage of std::iterator due to c++17 deprecation [#2675](https://github.com/TileDB-Inc/TileDB/pull/2675)

## Bug fixes

* upgrade to blosc 1.21.0 from 1.14.x [#2422](https://github.com/TileDB-Inc/TileDB/pull/2422)
* Guard ZStd resource pool to fix initialization race [#2699](https://github.com/TileDB-Inc/TileDB/pull/2699)
* [C API] Add missing save_error calls in vfs_ls [#2714](https://github.com/TileDB-Inc/TileDB/pull/2714)
* Use fragment array schema for applying query condition to account for schema evolution [#2698](https://github.com/TileDB-Inc/TileDB/pull/2698)
* Don't try to read config from uninitialize storage manager [#2771](https://github.com/TileDB-Inc/TileDB/pull/2771)

## API additions

### C API

* Add bulk point-range setter tiledb_query_add_point_ranges [#2765](https://github.com/TileDB-Inc/TileDB/pull/2765)
* Add experimental query status details API [#2770](https://github.com/TileDB-Inc/TileDB/pull/2770)

### C++ API

* Backport Query::ctx and Query::array getters from 2.7 [#2754](https://github.com/TileDB-Inc/TileDB/pull/2754)


# TileDB v2.5.3 Release Notes

## Improvements

* Removing unnecessary openssl callback function. [#2705](https://github.com/TileDB-Inc/TileDB/pull/2705)
* openssl3 md5 deprecation mitigation [#2716](https://github.com/TileDB-Inc/TileDB/pull/2716)
* Sparse refactored reader: change all_tiles_loaded_ to vector of uint8_t. [#2724](https://github.com/TileDB-Inc/TileDB/pull/2724)

## Bug fixes

* Properly check and use legacy readers instead of refactored in serialized query. [#2667](https://github.com/TileDB-Inc/TileDB/pull/2667)
* Set array URI in cap'n proto object for compatibility with repeated opened array usage in TileDB 2.4 and older. [#2676](https://github.com/TileDB-Inc/TileDB/pull/2676)
* Add the compute_mbr_var_func_pointer assignment in Dimension constructor [#2730](https://github.com/TileDB-Inc/TileDB/pull/2730)

# TileDB v2.5.2 Release Notes

## Improvements

* Provide non-AVX2 build artifact on Linux [#2649](https://github.com/TileDB-Inc/TileDB/pull/2649)
* Error out when setting multiple ranges for global layout [#2658](https://github.com/TileDB-Inc/TileDB/pull/2658)

## Bug fixes

* Patch AWS sdk for cmake 3.22 support [#2639](https://github.com/TileDB-Inc/TileDB/pull/2639)
* Remove assert on memory_used_result_tile_ranges_ in SparseUnorderedWithDupsReader [#2652](https://github.com/TileDB-Inc/TileDB/pull/2652)
* Remove tiles that are empty through being filtered with a query condition [#2659](https://github.com/TileDB-Inc/TileDB/pull/2659)
* Always load array schemas during array open to find any new array schemas created from array schema evolution [#2613](https://github.com/TileDB-Inc/TileDB/pull/2613)

# TileDB v2.5.1 Release Notes

## New features

* Disable AVX2 for MSys2 builds used by CRAN [#2614](https://github.com/TileDB-Inc/TileDB/pull/2614)

## Improvements

* Clarify error messages in `check_buffers_correctness()` [#2580](https://github.com/TileDB-Inc/TileDB/pull/2580)

## Bug fixes

* Fix schema evolution calls on all pre-TileDB 2.4 arrays [#2611](https://github.com/TileDB-Inc/TileDB/pull/2611)
* Unordered reads should be allowed for dense arrays [#2608](https://github.com/TileDB-Inc/TileDB/pull/2608)
* Fix logger creation on context to be threadsafe [#2625](https://github.com/TileDB-Inc/TileDB/pull/2625)

## API additions

### C++ API

* Add C++ API for `Context::last_error()` [#2609](https://github.com/TileDB-Inc/TileDB/pull/2609)

# TileDB v2.5.0 Release Notes

## Breaking C API changes

* Remove deprecated c-api `tiledb_array_max_buffer_size` and `tiledb_array_max_buffer_size_var` [#2579](https://github.com/TileDB-Inc/TileDB/pull/2579)
* Remove deprecated cpp-api `Array::max_buffer_elements` [#2579](https://github.com/TileDB-Inc/TileDB/pull/2579)

## New features

* Support upgrading an older version array to the latest version [#2513](https://github.com/TileDB-Inc/TileDB/pull/2513)
* Add improved logging support to classes [#2565](https://github.com/TileDB-Inc/TileDB/pull/2565)

## Improvements

* Replace Buffer key_ with char key_[32] per shortcut story id 9561 [#2502](https://github.com/TileDB-Inc/TileDB/pull/2502)
* Remove support for sparse writes in dense arrays. [#2504](https://github.com/TileDB-Inc/TileDB/pull/2504)
* Initial dense refactor. [#2503](https://github.com/TileDB-Inc/TileDB/pull/2503)
* More concise cmake output during build [#2512](https://github.com/TileDB-Inc/TileDB/pull/2512)
* Sparse refactored readers: fixing looping behavior on large arrays. [#2530](https://github.com/TileDB-Inc/TileDB/pull/2530)
* Use sparse global order reader for unordered without duplicates queries. [#2526](https://github.com/TileDB-Inc/TileDB/pull/2526)
* Add CMakeUserPresets.json to .gitignore [#2534](https://github.com/TileDB-Inc/TileDB/pull/2534)
* Sparse unordered with duplicates reader: support multiple ranges. [#2537](https://github.com/TileDB-Inc/TileDB/pull/2537)
* Refactored sparse readers: tile overlap refactor. [#2547](https://github.com/TileDB-Inc/TileDB/pull/2547)
* Refactored dense reader: fixing output buffer offsets with multi-ranges. [#2553](https://github.com/TileDB-Inc/TileDB/pull/2553)
* Refactored sparse readers: serialization fixes. [#2558](https://github.com/TileDB-Inc/TileDB/pull/2558)
* Refactored sparse readers: proper lifetime for tile bitmaps. [#2563](https://github.com/TileDB-Inc/TileDB/pull/2563)
* REST scratch buffer is now owned by the query to allow reuse [#2555](https://github.com/TileDB-Inc/TileDB/pull/2555)
* Remove default constructor from `Dimension` [#2561](https://github.com/TileDB-Inc/TileDB/pull/2561)
* Resource pool: fixing off by one error. [#2567](https://github.com/TileDB-Inc/TileDB/pull/2567)
* Splitting config for refactored readers. [#2569](https://github.com/TileDB-Inc/TileDB/pull/2569)
* Sparse refactored readers: memory management unit tests. [#2568](https://github.com/TileDB-Inc/TileDB/pull/2568)
* Removed all aspects of posix_code from Status [#2571](https://github.com/TileDB-Inc/TileDB/pull/2571)
* Fixing pre-loading for tile offsets in various readers. [#2570](https://github.com/TileDB-Inc/TileDB/pull/2570)
* Use the new logger in Subarray, SubarrayPartitioner and Consolidator classes. [#2574](https://github.com/TileDB-Inc/TileDB/pull/2574)
* Add tiledb_fragment_info_get_schema_name [#2581](https://github.com/TileDB-Inc/TileDB/pull/2581)
* Enable CMake AVX2 check [#2591](https://github.com/TileDB-Inc/TileDB/pull/2591)
* Adding logging for sparse refactored readers. [#2575](https://github.com/TileDB-Inc/TileDB/pull/2575)
* use ROW_MAJOR read paths for unordered reads of Hilbert layout array [#2551](https://github.com/TileDB-Inc/TileDB/pull/2551)

## Bug fixes

* Fix the memory leak in store_array_schema in the StorageManager class. [#2480](https://github.com/TileDB-Inc/TileDB/pull/2480)
* Fix curl/REST query scratch size to reset after each query is processed. [#2535](https://github.com/TileDB-Inc/TileDB/pull/2535)
* Sparse refactored readers: segfault with dimension only reads. [#2539](https://github.com/TileDB-Inc/TileDB/pull/2539)
* REST array metadata writes should post with timestamps [#2545](https://github.com/TileDB-Inc/TileDB/pull/2545)
* Fix bug in Arrow schema construction [#2554](https://github.com/TileDB-Inc/TileDB/pull/2554)
* Replaced `auto& path` with `auto path` [#2560](https://github.com/TileDB-Inc/TileDB/pull/2560)

## API additions

### C API

* Expose MBR in Fragment Info API [#2222](https://github.com/TileDB-Inc/TileDB/pull/2222)
* Add `tiledb_fragment_info_get_array_schema_name` for fetching array name used by fragment [#2581](https://github.com/TileDB-Inc/TileDB/pull/2581)

### C++ API

* Expose MBR in Fragment Info API [#2222](https://github.com/TileDB-Inc/TileDB/pull/2222)
* Add `FragmentInfo::array_schema_name` for fetching array name used by fragment [#2581](https://github.com/TileDB-Inc/TileDB/pull/2581)


# TileDB v2.4.3 Release Notes

## Bug fixes

* Fix segfault in result `ResultTile::coord_string` and `ResultTile::compute_results_sparse<char>` due empty chunk buffer [#2531](https://github.com/TileDB-Inc/TileDB/pull/2531)
* Fix memory corruption with empty result set in extra_element mode [#2540](https://github.com/TileDB-Inc/TileDB/pull/2540)
* REST array metadata writes should post with timestamps [#2545](https://github.com/TileDB-Inc/TileDB/pull/2545)
* Backport fixes for new Sparse Unordered with Duplicate readers from [#2530](https://github.com/TileDB-Inc/TileDB/pull/2530) and [#2538](https://github.com/TileDB-Inc/TileDB/pull/2538)

## API additions

# TileDB v2.4.2 Release Notes

## New features

* Add support for empty string as query condition value. [#2507](https://github.com/TileDB-Inc/TileDB/pull/2507)

## Improvements

* Support writing empty strings for dimensions [#2501](https://github.com/TileDB-Inc/TileDB/pull/2501)
* Refactored readers can segfault when multiple contexts are used. [#2525](https://github.com/TileDB-Inc/TileDB/pull/2525)

## Bug fixes

* Fix ch10191: check cell_val_num for varlen status instead of result count [#2505](https://github.com/TileDB-Inc/TileDB/pull/2505)
* Do not access variables after moving them [#2522](https://github.com/TileDB-Inc/TileDB/pull/2522)
* Add try/catch to `tiledb_ctx_alloc` for exception safety [#2527](https://github.com/TileDB-Inc/TileDB/pull/2527)

# TileDB v2.4.0 Release Notes

## Disk Format

* Store array schemas under `__schema` directory [#2258](https://github.com/TileDB-Inc/TileDB/pull/2258)

## New features

* Perform early audit for acceptable aws sdk windows path length [#2260](https://github.com/TileDB-Inc/TileDB/pull/2260)
* Support setting via config s3 BucketCannedACL and ObjectCannedACL via SetACL() methods [#2383](https://github.com/TileDB-Inc/TileDB/pull/2383)
* Update spdlog dependency to 1.9.0 fixing c++17 compatibility and general improvements [#1973](https://github.com/TileDB-Inc/TileDB/pull/1973)
* Added Azure SAS token config support and new config option [#2420](https://github.com/TileDB-Inc/TileDB/pull/2420)
* Load all array schemas in storage manager and pass the appropriate schema pointer to each fragment [#2415](https://github.com/TileDB-Inc/TileDB/pull/2415)
* First revision of the Interval class [#2417](https://github.com/TileDB-Inc/TileDB/pull/2417)
* Add `tiledb_schema_evolution_t` and new apis for schema evolution [#2426](https://github.com/TileDB-Inc/TileDB/pull/2426)
* Add `ArraySchemaEvolution` to cpp_api and its unit tests are also added. [#2462](https://github.com/TileDB-Inc/TileDB/pull/2462)
* Add c and cpp api functions for getting the array schema of a fragment [#2468](https://github.com/TileDB-Inc/TileDB/pull/2468)
* Add capnp serialization and rest support for array schema evolution objects [#2467](https://github.com/TileDB-Inc/TileDB/pull/2467)

## Improvements

* `encryption_key` and `encryption_type` parameters have been added to the config; internal APIs now use these parameters to set the key. [#2245](https://github.com/TileDB-Inc/TileDB/pull/2245)
* Initial read refactor [#2374](https://github.com/TileDB-Inc/TileDB/pull/2374)
* Create class ByteVecValue from typedef [#2368](https://github.com/TileDB-Inc/TileDB/pull/2368)
* Encapsulate spdlog.h [#2396](https://github.com/TileDB-Inc/TileDB/pull/2396)
* Update OSX target to 10.14 for release artifacts [#2401](https://github.com/TileDB-Inc/TileDB/pull/2401)
* Add nullable (and unordered, nullable) support to the smoke test. [#2405](https://github.com/TileDB-Inc/TileDB/pull/2405)
* Initial sparse global order reader [#2395](https://github.com/TileDB-Inc/TileDB/pull/2395)
* Remove sm.sub_partitioner_memory_budget [#2402](https://github.com/TileDB-Inc/TileDB/pull/2402)
* Update the markdown documents for our new version of array schemas [#2416](https://github.com/TileDB-Inc/TileDB/pull/2416)
* Sparse global order reader: no more result cell slab copy. [#2411](https://github.com/TileDB-Inc/TileDB/pull/2411)
* Sparse global order reader: initial memory budget improvements. [#2413](https://github.com/TileDB-Inc/TileDB/pull/2413)
* Optimization of result cell slabs generation for sparse global order reader. [#2414](https://github.com/TileDB-Inc/TileDB/pull/2414)
* Remove selective unfiltering. [#2410](https://github.com/TileDB-Inc/TileDB/pull/2410)
* Updated Azure Storage Lite SDK to 0.3.0 [#2419](https://github.com/TileDB-Inc/TileDB/pull/2419)
* Respect memory budget for sparse global order reader. [#2425](https://github.com/TileDB-Inc/TileDB/pull/2425)
* Use newer Azure patch for all platforms to solve missing header error [#2433](https://github.com/TileDB-Inc/TileDB/pull/2433)
* increased diag output for differences reported by tiledb_unit (some of which may be reasonable) [#2437](https://github.com/TileDB-Inc/TileDB/pull/2437)
* Adjustments to schema evolution new attribute reads [#2484](https://github.com/TileDB-Inc/TileDB/pull/2484)
* Change `Quickstart` link in readthedocs/doxygen `index.rst` [#2448](https://github.com/TileDB-Inc/TileDB/pull/2448)
* Initial sparse unordered with duplicates reader. [#2441](https://github.com/TileDB-Inc/TileDB/pull/2441)
* Add calls to `malloc_trim` on context and query destruction linux to potentially reduce idle memory usage [#2443](https://github.com/TileDB-Inc/TileDB/pull/2443)
* Add logger internals for `std::string` and `std::stringstream` for developer convenience [#2454](https://github.com/TileDB-Inc/TileDB/pull/2454)
* Allow empty attribute writes. [#2461](https://github.com/TileDB-Inc/TileDB/pull/2461)
* Refactored readers: serialization. [#2458](https://github.com/TileDB-Inc/TileDB/pull/2458)
* Allow null data pointers for writes. [#2481](https://github.com/TileDB-Inc/TileDB/pull/2481)
* Update backwards compatibility arrays for 2.3.0 [#2487](https://github.com/TileDB-Inc/TileDB/pull/2487)

## Deprecations

* Deprecate all `*_with_key` APIs. [#2245](https://github.com/TileDB-Inc/TileDB/pull/2245) [#2308](https://github.com/TileDB-Inc/TileDB/pull/2308) [#2412](https://github.com/TileDB-Inc/TileDB/pull/2412)

## Bug fixes

* Fix to correctly apply capnproto create_symlink avoidance patch [#2264](https://github.com/TileDB-Inc/TileDB/pull/2264)
* The bug for calculating max_size_validity for var_size attribute caused incomplete query [#2266](https://github.com/TileDB-Inc/TileDB/pull/2266)
* Always run ASAN with matching compiler versions [#2277](https://github.com/TileDB-Inc/TileDB/pull/2277)
* Fix some loop bounds that reference non-existent elements [#2282](https://github.com/TileDB-Inc/TileDB/pull/2282)
* Treating `std::vector` like an array; accessing an element that is not present to get its address. [#2276](https://github.com/TileDB-Inc/TileDB/pull/2276)
* Fix buffer arguments in unit-curl.cc [#2287](https://github.com/TileDB-Inc/TileDB/pull/2287)
* Stop loop iterations within limits of vector being initialized. [#2320](https://github.com/TileDB-Inc/TileDB/pull/2320)
* Modify FindCurl_EP.cmake to work for WIN32 -EnableDebug builds [#2319](https://github.com/TileDB-Inc/TileDB/pull/2319)
* Fixing test failure because of an uninitialized buffer. [#2386](https://github.com/TileDB-Inc/TileDB/pull/2386)
* Change a condition that assumed MSVC was the only compiler for WIN32 [#2388](https://github.com/TileDB-Inc/TileDB/pull/2388)
* Fix defects in buffer classes: read, set_offset, advance_offset [#2342](https://github.com/TileDB-Inc/TileDB/pull/2342)
* Use CHECK_SAFE() to avoid multi-threaded conflict [#2394](https://github.com/TileDB-Inc/TileDB/pull/2394)
* Use tiledb _SAFE() items when overlapping threads may invoke code [#2418](https://github.com/TileDB-Inc/TileDB/pull/2418)
* Changes to address issues with default string dimension ranges in query [#2436](https://github.com/TileDB-Inc/TileDB/pull/2436)
* Only set cmake policy CMP0076 if cmake version in use knows about it [#2463](https://github.com/TileDB-Inc/TileDB/pull/2463)
* Fix handling curl REST request having all data in single call back [#2485](https://github.com/TileDB-Inc/TileDB/pull/2485)
* Write queries should post start/end timestamps for REST arrays [#2492](https://github.com/TileDB-Inc/TileDB/pull/2492)

## API additions

* Introduce new `tiledb_experimental.h` c-api header for new feature that don't have a stabilized api yet [#2453](https://github.com/TileDB-Inc/TileDB/pull/2453)
* Introduce new `tiledb_experimental` cpp-api header for new feature that don't have a stabilized api yet [#2453](https://github.com/TileDB-Inc/TileDB/pull/2462)

### C API

* Refactoring [get/set]_buffer APIs [#2315](https://github.com/TileDB-Inc/TileDB/pull/2315)
* Add `tiledb_fragment_info_get_array_schema` functions for getting the array schema of a fragment [#2468](https://github.com/TileDB-Inc/TileDB/pull/2468)
* Add `tiledb_schema_evolution_t` and new apis for schema evolution [#2426](https://github.com/TileDB-Inc/TileDB/pull/2426)

### C++ API

* Refactoring [get/set]_buffer APIs [#2399](https://github.com/TileDB-Inc/TileDB/pull/2399)
* Add `FragmentInfo::array_schema` functions for getting the array schema of a fragment [#2468](https://github.com/TileDB-Inc/TileDB/pull/2468)
* Add `ArraySchemaEvolution` to cpp_api and its unit tests are also added. [#2462](https://github.com/TileDB-Inc/TileDB/pull/2462)

# TileDB v2.3.4 Release Notes

## Improvements

* `Query::set_layout`: setting the layout on the subarray. [#2451](https://github.com/TileDB-Inc/TileDB/pull/2451)
* Allow empty attribute writes. [#2461](https://github.com/TileDB-Inc/TileDB/pull/2461)

## Bug fixes

* Fix deserialization of buffers in write queries with nullable var-length attributes [#2442](https://github.com/TileDB-Inc/TileDB/pull/2442)

# TileDB v2.3.3 Release Notes

## Improvements

* Increase REST (TileDB Cloud) retry count from 3 to 25 to be inline with S3/GCS retry times [#2421](https://github.com/TileDB-Inc/TileDB/pull/2421)
* Avoid unnecessary `est_result_size` computation in `must_split` [#2431](https://github.com/TileDB-Inc/TileDB/pull/2431)
* Use newer Azure patch for all platforms to solve missing header error [#2433](https://github.com/TileDB-Inc/TileDB/pull/2433)

## Bug fixes

* Fix c-api error paths always resetting any alloced pointers to nullptr in-addition to deleting [#2427](https://github.com/TileDB-Inc/TileDB/pull/2427)

# TileDB v2.3.2 Release Notes

## Improvements
* Support more env selectable options in both azure-windows.yml and azure-windows-release.yml [#2384](https://github.com/TileDB-Inc/TileDB/pull/2384)
* Enable Azure/Serialization for windows CI artifacts [#2400](https://github.com/TileDB-Inc/TileDB/pull/2400)

## Bug fixes
* Correct check for last offset position so that undefined memory is not accessed. [#2390](https://github.com/TileDB-Inc/TileDB/pull/2390)
* Fix ch8416, failure to read array written with tiledb 2.2 via REST [#2404](https://github.com/TileDB-Inc/TileDB/pull/2404)
* Fix ch7582: use the correct buffer for validity deserialization [#2407](https://github.com/TileDB-Inc/TileDB/pull/2407)

# TileDB v2.3.1 Release Notes

## Improvements
* Update bzip2 in windows build to 1.0.8 [#2332](https://github.com/TileDB-Inc/TileDB/pull/2332)
* Fixing S3 build for OSX11 [#2339](https://github.com/TileDB-Inc/TileDB/pull/2339)
* Fixing possible overflow in Dimension::tile_num [#2265](https://github.com/TileDB-Inc/TileDB/pull/2265)
* Fixing tile extent calculations for signed integer domains [#2303](https://github.com/TileDB-Inc/TileDB/pull/2303)
* Add support for cross compilation on OSX in superbuild [#2354](https://github.com/TileDB-Inc/TileDB/pull/2354)
* Remove curl link args for cross compilation [#2359](https://github.com/TileDB-Inc/TileDB/pull/2359)
* Enable MacOS arm64 release artifacts [#2360](https://github.com/TileDB-Inc/TileDB/pull/2360)
* Add more stats for \`compute_result_coords\` path [#2366](https://github.com/TileDB-Inc/TileDB/pull/2366)
* Support credentials refresh for AWS [#2376](https://github.com/TileDB-Inc/TileDB/pull/2376)

## Bug fixes
* Fixing intermittent metadata test failure [#2338](https://github.com/TileDB-Inc/TileDB/pull/2338)
* Fix query condition validation check for nullable attributes with null conditions [#2344](https://github.com/TileDB-Inc/TileDB/pull/2344)
* Multi-range single dimension query fix [#2347](https://github.com/TileDB-Inc/TileDB/pull/2347)
* Rewrite `Dimension::overlap_ratio` [#2304](https://github.com/TileDB-Inc/TileDB/pull/2304)
* Follow up fixes to floating point calculations for tile extents [#2341](https://github.com/TileDB-Inc/TileDB/pull/2341)
* Fix for set_null_tile_extent_to_range [#2361](https://github.com/TileDB-Inc/TileDB/pull/2361)
* Subarray partitioner, unordered should be unordered, even for Hilbert. [#2377](https://github.com/TileDB-Inc/TileDB/pull/2377)

# TileDB v2.3.0 Release Notes

## Disk Format
* Format version incremented to 9. [#2108](https://github.com/TileDB-Inc/TileDB/pull/2108)

## Breaking behavior
* The setting of \`sm.read_range_oob\` now defaults to \`warn\`, allowing queries to run with bounded ranges that errored before. [#2176](https://github.com/TileDB-Inc/TileDB/pull/2176)
* Removes TBB as an optional dependency [#2181](https://github.com/TileDB-Inc/TileDB/pull/2181)

## New features
* Support TILEDB_DATETIME_{SEC,MS,US,NS} in arrow_io_impl.h [#2228](https://github.com/TileDB-Inc/TileDB/pull/2228)
* Adds support for filtering query results on attribute values [#2141](https://github.com/TileDB-Inc/TileDB/pull/2141)
* Adding support for time datatype dimension and attribute [#2140](https://github.com/TileDB-Inc/TileDB/pull/2140)
* Add support for serialization of config objects [#2164](https://github.com/TileDB-Inc/TileDB/pull/2164)
* Add C and C++ examples to the `examples/` directory for the `tiledb_fragment_info_t` APIs. [#2160](https://github.com/TileDB-Inc/TileDB/pull/2160)
* supporting serialization (using capnproto) build on windows [#2100](https://github.com/TileDB-Inc/TileDB/pull/2100)
* Config option "vfs.s3.sse" for S3 server-side encryption support [#2130](https://github.com/TileDB-Inc/TileDB/pull/2130)
* Name attribute/dimension files by index. This is fragment-specific and updates the format version to version 9. [#2107](https://github.com/TileDB-Inc/TileDB/pull/2107)
* Smoke Test, remove nullable structs from global namespace. [#2078](https://github.com/TileDB-Inc/TileDB/pull/2078)

## Improvements
* replace ReadFromOffset with ReadRange in GCS::read() to avoid excess gcs egress traffic [#2307](https://github.com/TileDB-Inc/TileDB/pull/2307)
* Hilbert partitioning fixes [#2269](https://github.com/TileDB-Inc/TileDB/pull/2269)
* Stats refactor [#2267](https://github.com/TileDB-Inc/TileDB/pull/2267)
* Improve Cap'n Proto cmake setup for system installations [#2263](https://github.com/TileDB-Inc/TileDB/pull/2263)
* Runtime check for minimum validity buffer size [#2261](https://github.com/TileDB-Inc/TileDB/pull/2261)
* Enable partial vacuuming when vacuuming with timestamps [#2251](https://github.com/TileDB-Inc/TileDB/pull/2251)
* Consolidation: de-dupe FragmentInfo [#2250](https://github.com/TileDB-Inc/TileDB/pull/2250)
* Consolidation: consider non empty domain before start timestamp [#2248](https://github.com/TileDB-Inc/TileDB/pull/2248)
* Add size details to s3 read error [#2249](https://github.com/TileDB-Inc/TileDB/pull/2249)
* Consolidation: do not re-open array for each fragment [#2243](https://github.com/TileDB-Inc/TileDB/pull/2243)
* Support back compat writes [#2230](https://github.com/TileDB-Inc/TileDB/pull/2230)
* Serialization support for query conditions [#2240](https://github.com/TileDB-Inc/TileDB/pull/2240)
* Make SubarrayPartitioner's member functions to return Status after calling Subarray::get_range_num. [#2235](https://github.com/TileDB-Inc/TileDB/pull/2235)
* Update bzip2 super build version to 1.0.8 to address [CVE-2019-12900](https://nvd.nist.gov/vuln/detail/CVE-2019-12900) in libbzip2 [#2233](https://github.com/TileDB-Inc/TileDB/pull/2233)
* Timestamp start and end for vacuuming and consolidation [#2227](https://github.com/TileDB-Inc/TileDB/pull/2227)
* Fix memory leaks reported on ASAN when running with leak-detection. [#2223](https://github.com/TileDB-Inc/TileDB/pull/2223)
* Use relative paths in consolidated fragment metadata [#2215](https://github.com/TileDB-Inc/TileDB/pull/2215)
* Optimize `Subarray::compute_relevant_fragments` [#2216](https://github.com/TileDB-Inc/TileDB/pull/2216)
* AWS S3: improve is_dir [#2209](https://github.com/TileDB-Inc/TileDB/pull/2209)
* Add nullable string to nullable attribute example [#2212](https://github.com/TileDB-Inc/TileDB/pull/2212)
* AWS S3: adding option to skip Aws::InitAPI [#2204](https://github.com/TileDB-Inc/TileDB/pull/2204)
* Added additional stats for subarrays and subarray partitioners [#2200](https://github.com/TileDB-Inc/TileDB/pull/2200)
* Introduces config parameter "sm.skip_est_size_partitioning" [#2203](https://github.com/TileDB-Inc/TileDB/pull/2203)
* Add config to query serialization. [#2177](https://github.com/TileDB-Inc/TileDB/pull/2177)
* Consolidation support for nullable attributes [#2196](https://github.com/TileDB-Inc/TileDB/pull/2196)
* Adjust unit tests to reduce memory leaks inside the tests. [#2179](https://github.com/TileDB-Inc/TileDB/pull/2179)
* Reduces memory usage in multi-range range reads [#2165](https://github.com/TileDB-Inc/TileDB/pull/2165)
* Add config option \`sm.read_range_oob\` to toggle bounding read ranges to domain or erroring [#2162](https://github.com/TileDB-Inc/TileDB/pull/2162)
* Windows msys2 build artifacts are no longer uploaded [#2159](https://github.com/TileDB-Inc/TileDB/pull/2159)
* Add internal log functions to log at different log levels [#2161](https://github.com/TileDB-Inc/TileDB/pull/2161)
* Parallelize Writer::filter_tiles [#2156](https://github.com/TileDB-Inc/TileDB/pull/2156)
* Added config option "vfs.gcs.request_timeout_ms" [#2148](https://github.com/TileDB-Inc/TileDB/pull/2148)
* Improve fragment info loading by parallelizing fragment_size requests [#2143](https://github.com/TileDB-Inc/TileDB/pull/2143)
* Allow open array stats to be printed without read query [#2131](https://github.com/TileDB-Inc/TileDB/pull/2131)
* Cleanup the GHA CI scripts - put common code into external shell scripts. [#2124](https://github.com/TileDB-Inc/TileDB/pull/2124)
* Reduced memory consumption in the read path for multi-range reads. [#2118](https://github.com/TileDB-Inc/TileDB/pull/2118)
* The latest version of `dev` was leaving behind a `test/empty_string3/`. This ensures that the directory is removed when `make check` is run. [#2113](https://github.com/TileDB-Inc/TileDB/pull/2113)
* Migrating AZP CI to GA [#2111](https://github.com/TileDB-Inc/TileDB/pull/2111)
* Cache non_empty_domain for REST arrays like all other arrays [#2105](https://github.com/TileDB-Inc/TileDB/pull/2105)
* Add additional stats printing to breakdown read state initialization timings [#2095](https://github.com/TileDB-Inc/TileDB/pull/2095)
* Places the in-memory filesystem under unit test [#1961](https://github.com/TileDB-Inc/TileDB/pull/1961)
* Adds a Github Action to automate the HISTORY.md [#2075](https://github.com/TileDB-Inc/TileDB/pull/2075)
* Change printfs in C++ examples to cout, edit C print statements to fix format warnings [#2226](https://github.com/TileDB-Inc/TileDB/pull/2226)

## Deprecations
* The following APIs have been deprecated: `tiledb_array_open_at`, `tiledb_array_open_at_with_key`, `tiledb_array_reopen_at`. [#2142](https://github.com/TileDB-Inc/TileDB/pull/2142)

## Bug fixes
* Fix a segfault on `VFS::ls` for the in-memory filesystem [#2255](https://github.com/TileDB-Inc/TileDB/pull/2255)
* Fix rare read corruption in S3 [#2253](https://github.com/TileDB-Inc/TileDB/pull/2253)
* Update some union initializers to use strict syntax [#2242](https://github.com/TileDB-Inc/TileDB/pull/2242)
* Fix race within `S3::init_client` [#2247](https://github.com/TileDB-Inc/TileDB/pull/2247)
* Expand accepted windows URIs. [#2237](https://github.com/TileDB-Inc/TileDB/pull/2237)
* Write fix for unordered writes on nullable, fixed attributes. [#2241](https://github.com/TileDB-Inc/TileDB/pull/2241)
* Fix tile extent to be reported as domain extent for sparse arrays with Hilbert ordering [#2231](https://github.com/TileDB-Inc/TileDB/pull/2231)
* Do not consider option sm.read_range_oob for set_subarray() on Write queries [#2211](https://github.com/TileDB-Inc/TileDB/pull/2211)
* Change avoiding generation of multiple, concatenated, subarray flattened data. [#2190](https://github.com/TileDB-Inc/TileDB/pull/2190)
* Change mutex from basic to recursive [#2180](https://github.com/TileDB-Inc/TileDB/pull/2180)
* Fixes a memory leak in the S3 read path [#2189](https://github.com/TileDB-Inc/TileDB/pull/2189)
* Fixes a potential memory leak in the filter pipeline [#2185](https://github.com/TileDB-Inc/TileDB/pull/2185)
* Fixes misc memory leaks in the unit tests [#2183](https://github.com/TileDB-Inc/TileDB/pull/2183)
* Fix memory leak of \`tiledb_config_t\` in error path of \`tiledb_config_alloc\`. [#2178](https://github.com/TileDB-Inc/TileDB/pull/2178)
* Fix check for null pointer in query deserialization [#2163](https://github.com/TileDB-Inc/TileDB/pull/2163)
* Fixes a potential crash when retrying incomplete reads [#2137](https://github.com/TileDB-Inc/TileDB/pull/2137)
* Fixes a potential crash when opening an array with consolidated fragment metadata [#2135](https://github.com/TileDB-Inc/TileDB/pull/2135)
* Corrected a bug where sparse cells may be incorrectly returned using string dimensions. [#2125](https://github.com/TileDB-Inc/TileDB/pull/2125)
* Fix segfault in serialized queries when partition is unsplittable [#2120](https://github.com/TileDB-Inc/TileDB/pull/2120)
* Always use original buffer size in serialized read queries serverside. [#2115](https://github.com/TileDB-Inc/TileDB/pull/2115)
* Fix an edge-case where a read query may hang on array with string dimensions [#2089](https://github.com/TileDB-Inc/TileDB/pull/2089)

## API additions

### C API
* Added tiledb_array_set_open_timestamp_start and tiledb_array_get_open_timestamp_start [#2285](https://github.com/TileDB-Inc/TileDB/pull/2285)
* Added tiledb_array_set_open_timestamp_end and tiledb_array_get_open_timestamp_end [#2285](https://github.com/TileDB-Inc/TileDB/pull/2285)
* Addition of `tiledb_array_set_config` to directly assign a config to an array. [#2142](https://github.com/TileDB-Inc/TileDB/pull/2142)
* tiledb_query_get_array now returns a deep-copy [#2184](https://github.com/TileDB-Inc/TileDB/pull/2184)
* Added \`tiledb_serialize_config\` and \`tiledb_deserialize_config\` [#2164](https://github.com/TileDB-Inc/TileDB/pull/2164)
* Add new api, `tiledb_query_get_config` to get a query's config. [#2167](https://github.com/TileDB-Inc/TileDB/pull/2167)
* Removes non-default parameter in "tiledb_config_unset". [#2099](https://github.com/TileDB-Inc/TileDB/pull/2099)

### C++ API
* Added Array::set_open_timestamp_start and Array::open_timestamp_start [#2285](https://github.com/TileDB-Inc/TileDB/pull/2285)
* Added Array::set_open_timestamp_end and Array::open_timestamp_end [#2285](https://github.com/TileDB-Inc/TileDB/pull/2285)
* add Query::result_buffer_elements_nullable support for dims [#2238](https://github.com/TileDB-Inc/TileDB/pull/2238)
* Addition of `tiledb_array_set_config` to directly assign a config to an array. [#2142](https://github.com/TileDB-Inc/TileDB/pull/2142)
* Add new api, `Query.config()` to get a query's config. [#2167](https://github.com/TileDB-Inc/TileDB/pull/2167)
* Removes non-default parameter in "Config::unset". [#2099](https://github.com/TileDB-Inc/TileDB/pull/2099)
* Add support for a string-typed, variable-sized, nullable attribute in the C++ API. [#2090](https://github.com/TileDB-Inc/TileDB/pull/2090)

# TileDB v2.2.9 Release Notes

## Bug fixes
* Fix rare read corruption in S3 [#2254](https://github.com/TileDB-Inc/TileDB/pull/2254)
* Write fix for unordered writes on nullable, fixed attributes [#2241](https://github.com/TileDB-Inc/TileDB/pull/2241)

# TileDB v2.2.8 Release Notes

## Disk Format

## Breaking C API changes

## Breaking behavior

## New features
* Support TILEDB_DATETIME_{SEC,MS,US,NS} in arrow_io_impl.h [#2229](https://github.com/TileDB-Inc/TileDB/pull/2229)
* Add support for serialization of config objects [#2164](https://github.com/TileDB-Inc/TileDB/pull/2164)
* Add support for serialization of query config [#2177](https://github.com/TileDB-Inc/TileDB/pull/2177)

## Improvements
* Optimize `Subarray::compute_relevant_fragments` [#2218](https://github.com/TileDB-Inc/TileDB/pull/2218)
* Reduces memory usage in multi-range range reads [#2165](https://github.com/TileDB-Inc/TileDB/pull/2165)
* Add config option `sm.read_range_oob` to toggle bounding read ranges to domain or erroring [#2162](https://github.com/TileDB-Inc/TileDB/pull/2162)
* Updates bzip2 to v1.0.8 on Linux/OSX [#2233](https://github.com/TileDB-Inc/TileDB/pull/2233)

## Deprecations

## Bug fixes
* Fixes a potential memory leak in the filter pipeline [#2185](https://github.com/TileDB-Inc/TileDB/pull/2185)
* Fixes misc memory leaks in the unit tests [#2183](https://github.com/TileDB-Inc/TileDB/pull/2183)
* Fix memory leak of `tiledb_config_t` in error path of `tiledb_config_alloc`. [#2178](https://github.com/TileDB-Inc/TileDB/pull/2178)

## API additions

### C API
* tiledb_query_get_array now returns a deep-copy [#2188](https://github.com/TileDB-Inc/TileDB/pull/2188)
* Add new api,`tiledb_query_get_config` to get a query's config. [#2167](https://github.com/TileDB-Inc/TileDB/pull/2167)
* Added `tiledb_serialize_config` and `tiledb_deserialize_config` [#2164](https://github.com/TileDB-Inc/TileDB/pull/2164)

### C++ API
* Add new api, `Query.config()`  to get a query's config. [#2167](https://github.com/TileDB-Inc/TileDB/pull/2167)

# TileDB v2.2.7 Release Notes

## Improvements

* Added config option vfs.gcs.request_timeout_ms [#2148](https://github.com/TileDB-Inc/TileDB/pull/2148)
* Improve fragment info loading by parallelizing fragment_size requests [#2143](https://github.com/TileDB-Inc/TileDB/pull/2143)
* Apply 'var_offsets.extra_element' mode to string dimension offsets too [#2145](https://github.com/TileDB-Inc/TileDB/pull/2145)

# TileDB v2.2.6 Release Notes

## Bug fixes

* Fixes a potential crash when retrying incomplete reads [#2137](https://github.com/TileDB-Inc/TileDB/pull/2137)

# TileDB v2.2.5 Release Notes

## New features

* Config option vfs.s3.sse for S3 server-side encryption support [#2130](https://github.com/TileDB-Inc/TileDB/pull/2130)

## Improvements

* Reduced memory consumption in the read path for multi-range reads. [#2118](https://github.com/TileDB-Inc/TileDB/pull/2118)
* Cache non_empty_domain for REST arrays like all other arrays [#2105](https://github.com/TileDB-Inc/TileDB/pull/2105)
* Add additional timer statistics for openning array for reads [#2027](https://github.com/TileDB-Inc/TileDB/pull/2027)
* Allow open array stats to be printed without read query [#2131](https://github.com/TileDB-Inc/TileDB/pull/2131)

## Bug fixes
* Fixes a potential crash when opening an array with consolidated fragment metadata [#2135](https://github.com/TileDB-Inc/TileDB/pull/2135)
* Corrected a bug where sparse cells may be incorrectly returned using string dimensions. [#2125](https://github.com/TileDB-Inc/TileDB/pull/2125)
* Always use original buffer size in serialized read queries serverside. [#2115](https://github.com/TileDB-Inc/TileDB/pull/2115)
* Fix segfault in serialized queries when partition is unsplittable [#2120](https://github.com/TileDB-Inc/TileDB/pull/2120)

# TileDB v2.2.4 Release Notes

## Improvements

* Add additional stats printing to breakdown read state initialization timings [#2095](https://github.com/TileDB-Inc/TileDB/pull/2095)
* Improve GCS multipart locking [#2087](https://github.com/TileDB-Inc/TileDB/pull/2087)

## Bug fixes
* Fix an edge-case where a read query may hang on array with string dimensions [#2089](https://github.com/TileDB-Inc/TileDB/pull/2089)
* Fix mutex locking bugs on Windows due to unlocking on different thread and missing task join [#2077](https://github.com/TileDB-Inc/TileDB/pull/2077)

### C++ API
* Add support for a string-typed, variable-sized, nullable attribute in the C++ API. [#2090](https://github.com/TileDB-Inc/TileDB/pull/2090)

# TileDB v2.2.3 Release Notes

## New features

* Add support for retrying REST requests that fail with certain http status code such as 503 [#2060](https://github.com/TileDB-Inc/TileDB/pull/2060)

## Improvements

* Parallelize across attributes when closing a write [#2048](https://github.com/TileDB-Inc/TileDB/pull/2048)
* Support for dimension/attribute names that contain commonly reserved filesystem characters [#2047](https://github.com/TileDB-Inc/TileDB/pull/2047)
* Remove unnecessary `is_dir` in `FragmentMetadata::store`, this can increase performance for s3 writes [#2050](https://github.com/TileDB-Inc/TileDB/pull/2050)
* Improve S3 multipart locking [#2055](https://github.com/TileDB-Inc/TileDB/pull/2055)
* Parallize loading fragments and array schema [#2061](https://github.com/TileDB-Inc/TileDB/pull/2061)

# TileDB v2.2.2 Release Notes

## New features

* REST client support for caching redirects [#1919](https://github.com/TileDB-Inc/TileDB/pull/1919)

## Improvements

* Add `rest.creation_access_credentials_name` configuration parameter [#2025](https://github.com/TileDB-Inc/TileDB/pull/2025)

## Bug fixes

* Fixed ArrowAdapter export of string arrays with 64-bit offsets [#2037](https://github.com/TileDB-Inc/TileDB/pull/2037)
* Fixed ArrowAdapter export of TILEDB_CHAR arrays with 64-bit offsets [#2039](https://github.com/TileDB-Inc/TileDB/pull/2039)

## API additions

### C API
* Add `tiledb_query_set_config` to apply a `tiledb_config_t` to query-level parameters [#2030](https://github.com/TileDB-Inc/TileDB/pull/2030)

### C++ API
* Added `Query::set_config` to apply a `tiledb::Config` to query-level parameters [#2030](https://github.com/TileDB-Inc/TileDB/pull/2030)

# TileDB v2.2.1 Release Notes

## Breaking behavior

* The tile extent can now be set to null, in which case internally TileDB sets the extent to the dimension domain range. [#1880](https://github.com/TileDB-Inc/TileDB/pull/1880)
* The C++ API `std::pair<uint64_t, uint64_t> Query::est_result_size_var` has been changed to 1) a return type of `std::array<uint64_t, 2>` and 2) returns the offsets as a size in bytes rather than elements. [#1946](https://github.com/TileDB-Inc/TileDB/pull/1946)

## New features

* Support for nullable attributes. [#1895](https://github.com/TileDB-Inc/TileDB/pull/1895) [#1938](https://github.com/TileDB-Inc/TileDB/pull/1938) [#1948](https://github.com/TileDB-Inc/TileDB/pull/1948) [#1945](https://github.com/TileDB-Inc/TileDB/pull/1945)
* Support for Hilbert order sorting for sparse arrays. [#1880](https://github.com/TileDB-Inc/TileDB/pull/1880)
* Support for AWS S3 "AssumeRole" temporary credentials [#1882](https://github.com/TileDB-Inc/TileDB/pull/1882)
* Support for zero-copy import/export with the Apache Arrow adapter [#2001](https://github.com/TileDB-Inc/TileDB/pull/2001)
* Experimental support for an in-memory backend used with bootstrap option "--enable-memfs" [#1873](https://github.com/TileDB-Inc/TileDB/pull/1873)
* Support for element offsets when reading var-sized attributes. [#1897] (https://github.com/TileDB-Inc/TileDB/pull/1897)
* Support for an extra offset indicating the size of the returned data when reading var-sized attributes. [#1932] (https://github.com/TileDB-Inc/TileDB/pull/1932)
* Support for 32-bit offsets when reading var-sized attributes. [#1950] (https://github.com/TileDB-Inc/TileDB/pull/1950)

## Improvements

* Optimized string dimension performance.
* Added functionality to get fragment information from an array. [#1900](https://github.com/TileDB-Inc/TileDB/pull/1900)
* Prevented unnecessary sorting when (1) there is a single fragment and (i) either the query layout is global order, or (ii) the number of dimensions is 1, and (2) when there is a single range for which the result coordinates have already been sorted. [#1880](https://github.com/TileDB-Inc/TileDB/pull/1880)
* Added extra stats for consolidation. [#1880](https://github.com/TileDB-Inc/TileDB/pull/1880)
* Disabled checking if cells are written in global order when consolidating, as it was redundant (the cells are already being read in global order during consolidation). [#1880](https://github.com/TileDB-Inc/TileDB/pull/1880)
* Optimize consolidated fragment metadata loading [#1975](https://github.com/TileDB-Inc/TileDB/pull/1975)

## Bug fixes

* Fix tiledb_dimension_alloc returning a non-null pointer after error [#1959]((https://github.com/TileDB-Inc/TileDB/pull/1859)
* Fixed issue with string dimensions and non-set subarray (which implies spanning the whole domain). There was an assertion being triggered. Now it works properly.
* Fixed bug when checking the dimension domain for infinity or NaN values. [#1880](https://github.com/TileDB-Inc/TileDB/pull/1880)
* Fixed bug with string dimension partitioning. [#1880](https://github.com/TileDB-Inc/TileDB/pull/1880)

## API additions

### C API

* Added functions for getting fragment information. [#1900](https://github.com/TileDB-Inc/TileDB/pull/1900)
* Added APIs for getting and setting ranges of queries using a dimension name. [#1920](https://github.com/TileDB-Inc/TileDB/pull/1920)

### C++ API

* Added class `FragmentInfo` and functions for getting fragment information. [#1900](https://github.com/TileDB-Inc/TileDB/pull/1900)
* Added function `Dimension::create` that allows not setting a space tile extent. [#1880](https://github.com/TileDB-Inc/TileDB/pull/1880)
* Added APIs for getting and setting ranges of queries using a dimension name. [#1920](https://github.com/TileDB-Inc/TileDB/pull/1920)
* Changed `std::pair<uint64_t, uint64_t> Query::est_result_size_var` to `std::array<uint64_t, 2> Query::est_result_size_var`. Additionally, the size estimate for the offsets have been changed from elements to bytes. [#1946](https://github.com/TileDB-Inc/TileDB/pull/1946)

# TileDB v2.2.0 Release Notes

* This release was skipped due to an erroneous `2.2.0` git tag.

# TileDB v2.1.6 Release Notes

## Bug fixes
* Fix deadlock in `ThreadPool::wait_or_work` [#1994](https://github.com/TileDB-Inc/TileDB/pull/1994)
* Fix "[TileDB::ChunkedBuffer] Error: Cannot init chunk buffers; Total size must be non-zero." in read path [#1992](https://github.com/TileDB-Inc/TileDB/pull/1992)

# TileDB v2.1.5 Release Notes

## Improvements

* Optimize consolidated fragment metadata loading [#1975](https://github.com/TileDB-Inc/TileDB/pull/1975)
* Optimize `Reader::load_tile_offsets` for loading only relevant fragments [#1976](https://github.com/TileDB-Inc/TileDB/pull/1976) [#1983](https://github.com/TileDB-Inc/TileDB/pull/1983)
* Optimize locking in `FragmentMetadata::load_tile_offsets` and `FragmentMetadata::load_tile_var_offsets` [#1979](https://github.com/TileDB-Inc/TileDB/pull/1979)
* Exit early in `Reader::copy_coordinates`/`Reader::copy_attribute_values` when no results [#1984](https://github.com/TileDB-Inc/TileDB/pull/1984)

## Bug fixes

* Fix segfault in optimized `compute_results_sparse<char>` [#1969](https://github.com/TileDB-Inc/TileDB/pull/1969)
* Fix GCS "Error:: Read object failed"[#1966](https://github.com/TileDB-Inc/TileDB/pull/1966)
* Fix segfault in `ResultTile::str_coords_intersects` [#1981](https://github.com/TileDB-Inc/TileDB/pull/1981)

# TileDB v2.1.4 Release Notes

## Improvements

* Optimize `ResultTile::compute_results_sparse<char>` resulting in significant performance increases in certain cases with string dimensions [#1963](https://github.com/TileDB-Inc/TileDB/pull/1963)

# TileDB v2.1.3 Release Notes

## Improvements

* Optimized string dimension performance. [#1922](https://github.com/TileDB-Inc/TileDB/pull/1922)

## Bug fixes

* Updated the AWS SDK to v1.8.84 to fix an uncaught exception when using S3 [#1899](https://github.com/TileDB-Inc/TileDB/pull/1899)[TileDB-Py #409](https://github.com/TileDB-Inc/TileDB-Py/issues/409)
* Fixed bug where a read on a sparse array may return duplicate values. [#1905](https://github.com/TileDB-Inc/TileDB/pull/1905)
* Fixed bug where an array could not be opened if created with an array schema from an older version [#1889](https://github.com/TileDB-Inc/TileDB/pull/1889)
* Fix compilation of TileDB Tools [#1926](https://github.com/TileDB-Inc/TileDB/pull/1926)

# TileDB v2.1.2 Release Notes

## Bug fixes

* Fix ArraySchema not write protecting fill values for only schema version 6 or newer [#1868](https://github.com/TileDB-Inc/TileDB/pull/1868)
* Fix segfault that may occur in the VFS read-ahead cache [#1871](https://github.com/TileDB-Inc/TileDB/pull/1871)

# TileDB v2.1.1 Release Notes

## Bug fixes

* The result size estimatation routines will no longer return non-zero sizes that can not contain a single value. [#1849](https://github.com/TileDB-Inc/TileDB/pull/1849)
* Fix serialization of dense writes that use ranges [#1860](https://github.com/TileDB-Inc/TileDB/pull/1860)
* Fixed a crash from an unhandled SIGPIPE signal that may raise when using S3 [#1856](https://github.com/TileDB-Inc/TileDB/pull/1856)

# TileDB v2.1.0 Release Notes

## Breaking behavior

* Empty dense arrays now return cells with fill values. Also the result estimator is adjusted to work properly with this new behavior.

## New features

* Added configuration option "sm.compute_concurrency_level" [#1766](https://github.com/TileDB-Inc/TileDB/pull/1766)
* Added configuration option "sm.io_concurrency_level" [#1766](https://github.com/TileDB-Inc/TileDB/pull/1766)
* Added configuration option "sm.sub_partitioner_memory_budget" [#1729](https://github.com/TileDB-Inc/TileDB/pull/1729)
* Added configuration option "vfs.read_ahead_size" [#1785](https://github.com/TileDB-Inc/TileDB/pull/1785)
* Added configuration option "vfs.read_ahead_cache_size" [#1785](https://github.com/TileDB-Inc/TileDB/pull/1785)
* Added support for getting/setting Apache Arrow buffers from a Query [#1816](https://github.com/TileDB-Inc/TileDB/pull/1816)

## Improvements

* Source built curl only need HTTP support [#1712](https://github.com/TileDB-Inc/TileDB/pull/1712)
* AWS SDK version bumped to 1.8.6 [#1718](https://github.com/TileDB-Inc/TileDB/pull/1718)
* Split posix permissions into files and folers permissions [#1719](https://github.com/TileDB-Inc/TileDB/pull/1719)
* Support seeking for CURL to allow redirects for posting to REST [#1728](https://github.com/TileDB-Inc/TileDB/pull/1728)
* Changed default setting for `vfs.s3.proxy_scheme` from `https` to `http` to match common usage needs [#1759](https://github.com/TileDB-Inc/TileDB/pull/1759)
* Enabled parallelization with native system threads when TBB is disabled [#1760](https://github.com/TileDB-Inc/TileDB/pull/1760)
* Subarray ranges will be automatically coalesced as they are added [#1755](https://github.com/TileDB-Inc/TileDB/pull/1755)
* Update GCS SDK to v1.16.0 to fixes multiple bugs reported [#1768](https://github.com/TileDB-Inc/TileDB/pull/1768)
* Read-ahead cache for cloud-storage backends [#1785](https://github.com/TileDB-Inc/TileDB/pull/1785)
* Allow multiple empty values at the end of a variable-length write [#1805](https://github.com/TileDB-Inc/TileDB/pull/1805)
* Build system will raise overridable error if important paths contain regex character [#1808](https://github.com/TileDB-Inc/TileDB/pull/1808)
* Lazily create AWS ClientConfiguration to avoid slow context creations for non S3 usage after the AWS SDK version bump [#1821](https://github.com/TileDB-Inc/TileDB/pull/1821)
* Moved `Status`, `ThreadPool`, and `Logger` classes from folder `tiledb/sm` to `tiledb/common` [#1843](https://github.com/TileDB-Inc/TileDB/pull/1843)

## Deprecations

* Deprecated config option "sm.num_async_threads" [#1766](https://github.com/TileDB-Inc/TileDB/pull/1766)
* Deprecated config option "sm.num_reader_threads" [#1766](https://github.com/TileDB-Inc/TileDB/pull/1766)
* Deprecated config option "sm.num_writer_threads" [#1766](https://github.com/TileDB-Inc/TileDB/pull/1766)
* Deprecated config option "vfs.num_threads" [#1766](https://github.com/TileDB-Inc/TileDB/pull/1766)
* Support for MacOS older than 10.13 is being dropped when using the AWS SDK. Prebuilt Binaries now target 10.13 [#1753](https://github.com/TileDB-Inc/TileDB/pull/1753)
* Use of Intel's Thread Building Blocks (TBB) will be discontinued in the future. It is now disabled by default [#1762](https://github.com/TileDB-Inc/TileDB/pull/1762)
* No longer building release artifacts with Intel's Thread Building Blocks (TBB) enabled [#1825](https://github.com/TileDB-Inc/TileDB/pull/1825)

## Bug fixes

* Fixed bug in setting a fill value for var-sized attributes.
* Fixed a bug where the cpp headers would always produce compile-time warnings about using the deprecated c-api "tiledb_coords()" [#1765](https://github.com/TileDB-Inc/TileDB/pull/1765)
* Only serialize the Array URI in the array schema client side. [#1806](https://github.com/TileDB-Inc/TileDB/pull/1806)
* Fix C++ api `consolidate_metadata` function uses incorrect config [#1841](https://github.com/TileDB-Inc/TileDB/pull/1841) [#1844](https://github.com/TileDB-Inc/TileDB/pull/1844)

## API additions

### C API

* Added functions `tiledb_attribute_{set,get}_fill_value` to get/set default fill values

### C++ API

* Added functions `Attribute::{set,get}_fill_value` to get/set default fill values

# TileDB v2.0.8 Release Notes

## Improvements

* Lazy initialization for GCS backend [#1752](https://github.com/TileDB-Inc/TileDB/pull/1752)
* Add additional release artifacts which include disabling TBB [#1753](https://github.com/TileDB-Inc/TileDB/pull/1753)

## Bug fixes

* Fix crash during GCS backend initialization due to upstream bug. [#1752](https://github.com/TileDB-Inc/TileDB/pull/1752)

# TileDB v2.0.7 Release Notes

## Improvements

* Various performance optimizations in the read path. [#1689](https://github.com/TileDB-Inc/TileDB/pull/1689) [#1692](https://github.com/TileDB-Inc/TileDB/pull/1692) [#1693](https://github.com/TileDB-Inc/TileDB/pull/1693) [#1694](https://github.com/TileDB-Inc/TileDB/pull/1694) [#1695](https://github.com/TileDB-Inc/TileDB/pull/1695)
* Google Cloud SDK bumped to 1.14. [#1687](https://github.com/TileDB-Inc/TileDB/pull/1687), [#1742](https://github.com/TileDB-Inc/TileDB/pull/1742)

## Bug fixes

* Fixed error "Error: Out of bounds read to internal chunk buffer of size 65536" that may occur when writing var-sized attributes. [#1732](https://github.com/TileDB-Inc/TileDB/pull/1732)
* Fixed error "Error: Chunk read error; chunk unallocated error" that may occur when reading arrays with more than one dimension. [#1736](https://github.com/TileDB-Inc/TileDB/pull/1736)
* Fix Catch2 detection of system install [#1733](https://github.com/TileDB-Inc/TileDB/pull/1733)
* Use libtiledb-detected certificate path for Google Cloud Storage, for better linux binary/wheel portability. [#1741](https://github.com/TileDB-Inc/TileDB/pull/1741)
* Fixed a small memory leak when opening arrays. [#1690](https://github.com/TileDB-Inc/TileDB/pull/1690)
* Fixed an overflow in the partioning path that may result in a hang or poor read performance. [#1725](https://github.com/TileDB-Inc/TileDB/pull/1725)[#1707](https://github.com/TileDB-Inc/TileDB/pull/1707)
* Fix compilation on gcc 10.1 for blosc [#1740](https://github.com/TileDB-Inc/TileDB/pull/1740)
* Fixed a rare hang in the usage of `load_tile_var_sizes`. [#1748](https://github.com/TileDB-Inc/TileDB/pull/1748)


# TileDB v2.0.6 Release Notes

## Improvements

* Add new config option `vfs.file.posix_permissions`. [#1710](https://github.com/TileDB-Inc/TileDB/pull/1710)

## Bug fixes

* Return possible env config variables in config iter [#1714](https://github.com/TileDB-Inc/TileDB/pull/1714)

# TileDB v2.0.5 Release Notes

## Improvements

* Don't include curl's linking to libz, avoids build issue with double libz linkage [#1682](https://github.com/TileDB-Inc/TileDB/pull/1682)

# TileDB v2.0.4 Release Notes

## Improvements

* Fix typo in GCS cmake file for superbuild [#1665](https://github.com/TileDB-Inc/TileDB/pull/1665)
* Don't error on GCS client init failure [#1667](https://github.com/TileDB-Inc/TileDB/pull/1667)
* Don't include curl's linking to ssl, avoids build issue on fresh macos 10.14/10.15 installs [#1671](https://github.com/TileDB-Inc/TileDB/pull/1671)
* Handle ubuntu's cap'n proto package not providing cmake targets [#1659](https://github.com/TileDB-Inc/TileDB/pull/1659)

## Bug fixes

* The C++ Attribute::create API now correctly builds from an STL array [#1670](https://github.com/TileDB-Inc/TileDB/pull/1670)
* Allow opening arrays with read-only permission on posix filesystems [#1676](https://github.com/TileDB-Inc/TileDB/pull/1676)
* Fixed build issue caused by passing std::string to an Aws method [#1678](https://github.com/TileDB-Inc/TileDB/pull/1678)

# TileDB v2.0.3 Release Notes

## Improvements

* Add robust retries for S3 SLOW_DOWN errors [#1651](https://github.com/TileDB-Inc/TileDB/pull/1651)
* Improve GCS build process [#1655](https://github.com/TileDB-Inc/TileDB/pull/1655)
* Add generation of pkg-config file [#1656](https://github.com/TileDB-Inc/TileDB/pull/1656)
* S3 should use HEADObject for file size [#1657](https://github.com/TileDB-Inc/TileDB/pull/1657)
* Improvements to stats [#1652](https://github.com/TileDB-Inc/TileDB/pull/1652)
* Add artifacts to releases from CI [#1663](https://github.com/TileDB-Inc/TileDB/pull/1663)

## Bug fixes

* Remove to unneeded semicolons noticed by the -pedantic flag [#1653](https://github.com/TileDB-Inc/TileDB/pull/1653)
* Fix cases were TILEDB_FORCE_ALL_DEPS picked up system builds [#1654](https://github.com/TileDB-Inc/TileDB/pull/1654)
* Allow errors to be show in cmake super build [#1658](https://github.com/TileDB-Inc/TileDB/pull/1658)
* Properly check vacuum files and limit fragment loading [#1661](https://github.com/TileDB-Inc/TileDB/pull/1661)
* Fix edge case where consolidated but unvacuumed array can have coordinates report twice [#1662](https://github.com/TileDB-Inc/TileDB/pull/1662)

## API additions

* Add c-api tiledb_stats_raw_dump[_str] function for raw stats dump [#1660](https://github.com/TileDB-Inc/TileDB/pull/1660)
* Add c++-api Stats::raw_dump function for raw stats dump [#1660](https://github.com/TileDB-Inc/TileDB/pull/1660)

# TileDB v2.0.2 Release Notes

## Bug fixes
* Fix hang on open array v1.6 [#1645](https://github.com/TileDB-Inc/TileDB/pull/1645)

## Improvements
* Allow empty values for variable length attributes [#1646](https://github.com/TileDB-Inc/TileDB/pull/1646)


# TileDB v2.0.1 Release Notes

## Improvements

* Remove deprecated max buffer size APIs from unit tests [#1625](https://github.com/TileDB-Inc/TileDB/pull/1625)
* Remove deprecated max buffer API from examples [#1626](https://github.com/TileDB-Inc/TileDB/pull/1626)
* Remove zipped coords from examples [#1632](https://github.com/TileDB-Inc/TileDB/pull/1632)
* Allow AWSSDK_ROOT_DIR override [#1637](https://github.com/TileDB-Inc/TileDB/pull/1637)

## Deprecations

## Bug fixes

* Allow setting zipped coords multiple times [#1627](https://github.com/TileDB-Inc/TileDB/pull/1627)
* Fix overflow in check_tile_extent [#1635](https://github.com/TileDB-Inc/TileDB/pull/1635)
* Fix C++ Dimension API `{tile_extent,domain}_to_str`. [#1638](https://github.com/TileDB-Inc/TileDB/pull/1638)
* Remove xlock in FragmentMetadata::store [#1639](https://github.com/TileDB-Inc/TileDB/pull/1639)

## API additions

# TileDB v2.0.0 Release Notes

## Disk Format

* Removed file `__coords.tdb` that stored the zipped coordinates in sparse fragments
* Now storing the coordinate tiles on each dimension in separate files
* Changed fragment name format from `__t1_t2_uuid` to `__t1_t2_uuid_<format_version>`. That was necessary for backwards compatibility

## Breaking C API changes

* Changed `domain` input of `tiledb_dimension_get_domain` to `const void**` (from `void**`).
* Changed `tile_extent` input of `tiledb_dimension_get_tile_extent` to `const void**` (from `void**`).
* Anonymous attribute and dimensions (i.e., empty strings for attribute/dimension names) is no longer supported. This is because now the user can set separate dimension buffers to the query and, therefore, supporting anonymous attributes and dimensions creates ambiguity in the current API.

## Breaking behavior

* Now the TileDB consolidation process does not clean up the fragments or array metadata it consolidates. This is (i) to avoid exclusively locking at any point during consolidation, and (ii) to enable fine-grained time traveling even in the presence of consolidated fragments or array metadata. Instead, we added a special vacuuming API which explicitly cleans up consolidated fragments or array metadata (with appropriate configuration parameters). The vacuuming functions briefly exclusively lock the array.

## New features

* Added string dimension support (currently only `TILEDB_STRING_ASCII`).
* The user can now set separate coordinate buffers to the query. Also any subset of the dimensions is supported.
* The user can set separate filter lists per dimension, as well as the number of values per coordinate.

## Improvements

* Added support for AWS Security Token Service session tokens via configuration option `vfs.s3.session_token`. [#1472](https://github.com/TileDB-Inc/TileDB/pull/1472)
* Added support for indicating zero-value metadata by returning `value_num` == 1 from the `_get_metadatata` and `Array::get_metadata` APIs [#1438](https://github.com/TileDB-Inc/TileDB/pull/1438) (this is a non-breaking change, as the documented return of `value == nullptr` to indicate missing keys does not change)`
* User can set coordinate buffers separately for write queries.
* Added option to enable duplicate coordinates for sparse arrays [#1504](https://github.com/TileDB-Inc/TileDB/pull/1504)
* Added support for writing at a timestamp by allowing opening an array at a timestamp (previously disabled).
* Added special files with the same name as a fragment directory and an added suffix ".ok", to indicate a committed fragment. This improved the performance of opening an array on object stores significantly, as it avoids an extra REST request per fragment.
* Added functionality to consolidation, which allows consolidating the fragment metadata footers in a single file by toggling a new config parameter. This leads to a huge performance boost when opening an array, as it avoids fetching a separate footer per fragment from storage.
* Various reader parallelizations that boosted read performance significantly.
* Configuration parameters can now be read from environmental variables. `vfs.s3.session_token` -> `TILEDB_VFS_S3_SESSION_TOKEN`. The prefix of `TILEDB_` is configurable via `config.env_var_prefix`. [#1600](https://github.com/TileDB-Inc/TileDB/pull/1600)

## Deprecations
* The TileDB tiledb_array_consolidate_metadata and tiledb_array_consolidate_metadata_with_key C-API routines have been deprecated and will be [removed entirely](https://github.com/TileDB-Inc/TileDB/issues/1591) in a future release. The tiledb_array_consolidate and tiledb_array_consolidate_with_key routines achieve the same behavior when the "sm.consolidation.mode" parameter of the configuration argument is equivalent to "array_meta".
* The TileDB Array::consolidate_metadata CPP-API routine has been deprecated and will be [removed entirely](https://github.com/TileDB-Inc/TileDB/issues/1591) in a future release. The Array::consolidate routine achieves the same behavior when the "sm.consolidation.mode" parameter of the configuration argument is equivalent to "array_meta".

## Bug fixes

* Fixed bug in dense consolidation when the array domain is not divisible by the tile extents.

## API additions

* Added C API function `tiledb_array_has_metadata_key` and C++ API function `Array::has_metadata_key` [#1439](https://github.com/TileDB-Inc/TileDB/pull/1439)
* Added C API functions `tiledb_array_schema_{set,get}_allows_dups` and C++ API functions `Array::set_allows_dups` and `Array::allows_dups`
* Added C API functions `tiledb_dimension_{set,get}_filter_list` and `tiledb_dimension_{set,get}_cell_val_num`
* Added C API functions `tiledb_array_get_non_empty_domain_from_{index,name}`
* Added C API function `tiledb_array_vacuum`
* Added C API functions `tiledb_array_get_non_empty_domain_var_size_from_{index,name}`
* Added C API functions `tiledb_array_get_non_empty_domain_var_from_{index,name}`
* Added C API function `tiledb_array_add_range_var`
* Added C API function `tiledb_array_get_range_var_size`
* Added C API function `tiledb_array_get_range_var`
* Added C++ API functions `Dimension::set_cell_val_num` and `Dimension::cell_val_num`.
* Added C++ API functions `Dimension::set_filter_list` and `Dimension::filter_list`.
* Added C++ API functions `Array::non_empty_domain(unsigned idx)` and `Array::non_empty_domain(const std::string& name)`.
* Added C++ API functions `Domain::dimension(unsigned idx)` and `Domain::dimension(const std::string& name)`.
* Added C++ API function `Array::load_schema(ctx, uri)` and `Array::load_schema(ctx, uri, key_type, key, key_len)`.
* Added C++ API function `Array::vacuum`.
* Added C++ API functions `Array::non_empty_domain_var` (from index and name).
* Added C++ API function `add_range` with string inputs.
* Added C++ API function `range` with string outputs.
* Added C++ API functions `Array` and `Context` constructors which take a c_api object to wrap. [#1623](https://github.com/TileDB-Inc/TileDB/pull/1623)

## API removals

# TileDB v1.7.7 Release Notes

## Bug fixes

* Fix expanded domain consolidation [#1572](https://github.com/TileDB-Inc/TileDB/pull/1572)

# TileDB v1.7.6 Release Notes

## New features

* Add MD5 and SHA256 checksum filters [#1515](https://github.com/TileDB-Inc/TileDB/pull/1515)

## Improvements

* Added support for AWS Security Token Service session tokens via configuration option `vfs.s3.session_token`. [#1472](https://github.com/TileDB-Inc/TileDB/pull/1472)

## Deprecations

## Bug fixes

* Fix new SHA1 for intel TBB in superbuild due to change in repository name [#1551](https://github.com/TileDB-Inc/TileDB/pull/1551)

## API additions

## API removals

# TileDB v1.7.5 Release Notes

## New features

## Improvements

* Avoid useless serialization of Array Metadata on close [#1485](https://github.com/TileDB-Inc/TileDB/pull/1485)
* Update CONTRIBUTING and Code of Conduct [#1487](https://github.com/TileDB-Inc/TileDB/pull/1487)

## Deprecations

## Bug fixes

* Fix deadlock in writes of TileDB Cloud Arrays [#1486](https://github.com/TileDB-Inc/TileDB/pull/1486)

## API additions

## API removals


# TileDB v1.7.4 Release Notes

## New features

## Improvements

* REST requests now will use http compression if available [#1479](https://github.com/TileDB-Inc/TileDB/pull/1479)

## Deprecations

## Bug fixes

## API additions

## API removals

# TileDB v1.7.3 Release Notes

## New features

## Improvements

* Array metadata fetching is now lazy (fetch on use) to improve array open performance [#1466](https://github.com/TileDB-Inc/TileDB/pull/1466)
* libtiledb on Linux will no longer re-export symbols from statically linked dependencies [#1461](https://github.com/TileDB-Inc/TileDB/pull/1461)

## Deprecations

## Bug fixes

## API additions

## API removals

# TileDB v1.7.2 Release Notes

TileDB 1.7.2 contains bug fixes and several internal optimizations.

## New features

## Improvements

* Added support for getting/setting array metadata via REST. [#1449](https://github.com/TileDB-Inc/TileDB/pull/1449)

## Deprecations

## Bug fixes

* Fixed several REST query and deserialization bugs. [#1433](https://github.com/TileDB-Inc/TileDB/pull/1433), [#1437](https://github.com/TileDB-Inc/TileDB/pull/1437), [#1440](https://github.com/TileDB-Inc/TileDB/pull/1440), [#1444](https://github.com/TileDB-Inc/TileDB/pull/1444)
* Fixed bug in setting certificate path on Linux for the REST client. [#1452](https://github.com/TileDB-Inc/TileDB/pull/1452)

## API additions

## API removals

# TileDB v1.7.1 Release Notes

TileDB 1.7.1 contains build system and bug fixes, and one non-breaking API update.

## New features

## Improvements

## Deprecations

## Bug fixes

* Fixed bug in dense consolidation when the array domain is not divisible by the tile extents. [#1442](https://github.com/TileDB-Inc/TileDB/pull/1442)

## API additions

* Added C API function `tiledb_array_has_metadata_key` and C++ API function `Array::has_metadata_key` [#1439](https://github.com/TileDB-Inc/TileDB/pull/1439)
* Added support for indicating zero-value metadata by returning `value_num` == 1 from the `_get_metadatata` and `Array::get_metadata` APIs [#1438](https://github.com/TileDB-Inc/TileDB/pull/1438) (this is a non-breaking change, as the documented return of `value == nullptr` to indicate missing keys does not change)`

## API removals

# TileDB v1.7.0 Release Notes

TileDB 1.7.0 contains the new feature of array metadata, and numerous bugfixes.

## New features

* Added array metadata. [#1377](https://github.com/TileDB-Inc/TileDB/pull/1377)

## Improvements

* Allow writes to older-versioned arrays. [#1417](https://github.com/TileDB-Inc/TileDB/pull/1417)
* Added overseen optimization to check the fragment non-empty domain before loading the fragment R-Tree. [#1395](https://github.com/TileDB-Inc/TileDB/pull/1395)
* Use `major.minor` for SOVERSION instead of full `major.minor.rev`. [#1398](https://github.com/TileDB-Inc/TileDB/pull/1398)

## Bug fixes

* Numerous query serialization bugfixes and performance improvements.
* Numerous tweaks to build strategy for libcurl dependency.
* Fix crash in StorageManager destructor when GlobalState init fails. [#1393](https://github.com/TileDB-Inc/TileDB/pull/1393)
* Fix Windows destructor crash due to missing unlock (mutex/refcount). [#1400](https://github.com/TileDB-Inc/TileDB/pull/1400)
* Normalize attribute names in multi-range size estimation C API. [#1408](https://github.com/TileDB-Inc/TileDB/pull/1408)

## API additions

* Added C API functions `tiledb_query_get_{fragment_num,fragment_uri,fragment_timestamp_range}`. [#1396](https://github.com/TileDB-Inc/TileDB/pull/1396)
* Added C++ API functions `Query::{fragment_num,fragment_uri,fragment_timestamp_range}`. [#1396](https://github.com/TileDB-Inc/TileDB/pull/1396)
* Added C API function `tiledb_ctx_set_tag` and C++ API `Context::set_tag()`. [#1406](https://github.com/TileDB-Inc/TileDB/pull/1406)
* Add config support for S3 ca_path, ca_file, and verify_ssl options. [#1376](https://github.com/TileDB-Inc/TileDB/pull/1376)

## API removals

* Removed key-value functionality, `tiledb_kv_*` functions from the C API and Map and MapSchema from the C++ API. [#1415](https://github.com/TileDB-Inc/TileDB/pull/1415)

# TileDB v1.6.3 Release Notes

## Additions

* Added config param `vfs.s3.logging_level`. [#1236](https://github.com/TileDB-Inc/TileDB/pull/1236)

## Bug fixes

* Fixed FP slice point-query with small (eps) gap coordinates. [#1384](https://github.com/TileDB-Inc/TileDB/pull/1384)
* Fixed several unused variable warnings in unit tests. [#1385](https://github.com/TileDB-Inc/TileDB/pull/1385)
* Fixed missing include in `subarray.h`. [#1374](https://github.com/TileDB-Inc/TileDB/pull/1374)
* Fixed missing virtual destructor in C++ API `schema.h`. [#1391](https://github.com/TileDB-Inc/TileDB/pull/1391)
* Fixed C++ API build error with clang regarding deleted default constructors. [#1394](https://github.com/TileDB-Inc/TileDB/pull/1394)

# TileDB v1.6.2 Release Notes

## Bug fixes

* Fix incorrect version number listed in `tiledb_version.h` header file and doc page.
* Fix issue with release notes from 1.6.0 release. [#1359](https://github.com/TileDB-Inc/TileDB/pull/1359)

# TileDB v1.6.1 Release Notes

## Bug fixes

* Bug fix in incomplete query behavior. [#1358](https://github.com/TileDB-Inc/TileDB/pull/1358)

# TileDB v1.6.0 Release Notes

The 1.6.0 release adds the major new feature of non-continuous range slicing, as well as a number of stability and usability improvements. Support is also introduced for datetime dimensions and attributes.

## New features

* Added support for multi-range reads (non-continuous range slicing) for dense and sparse arrays.
* Added support for datetime domains and attributes.

## Improvements

* Removed fragment metadata caching. [#1197](https://github.com/TileDB-Inc/TileDB/pull/1197)
* Removed array schema caching. [#1197](https://github.com/TileDB-Inc/TileDB/pull/1197)
* The tile MBR in the in-memory fragment metadata are organized into an R-Tree, speeding up tile overlap operations during subarray reads. [#1197](https://github.com/TileDB-Inc/TileDB/pull/1197)
* Improved encryption key validation process when opening already open arrays. Fixes issue with indefinite growing of the URI to encryption key mapping in `StorageManager` (the mapping is no longer needed).  [#1197](https://github.com/TileDB-Inc/TileDB/pull/1197)
* Improved dense write performance in some benchmarks. [#1229](https://github.com/TileDB-Inc/TileDB/pull/1229)
* Support for direct writes without using the S3 multi-part API. Allows writing to
  Google Cloud Storage S3 compatibility mode. [#1219](https://github.com/TileDB-Inc/TileDB/pull/1219)
* Removed 256-character length limit from URIs. [#1288](https://github.com/TileDB-Inc/TileDB/pull/1288)
* Dense reads and writes now always require a subarray to be set, to avoid confusion. [#1320](https://github.com/TileDB-Inc/TileDB/pull/1320)
* Added query and array schema serialization API. [#1262](https://github.com/TileDB-Inc/TileDB/pull/1262)

## Deprecations

* The TileDB KV API has been deprecated and will be [removed entirely](https://github.com/TileDB-Inc/TileDB/issues/1258) in a future release. The KV mechanism will be removed when full support for string-valued dimensions has been added.

## Bug fixes

* Bug fix with amplification factor in consolidation. [#1275](https://github.com/TileDB-Inc/TileDB/pull/1275)
* Fixed thread safety issue in opening arrays. [#1252](https://github.com/TileDB-Inc/TileDB/pull/1252)
* Fixed floating point exception when writing fixed-length attributes with a large cell value number. [#1289](https://github.com/TileDB-Inc/TileDB/pull/1289)
* Fixed off-by-one limitation with floating point dimension tile extents. [#1314](https://github.com/TileDB-Inc/TileDB/pull/1314)

## API additions

### C API

* Added functions `tiledb_query_{get_est_result_size, get_est_result_size_var, add_range, get_range_num, get_range}`.
* Added function `tiledb_query_get_layout`
* Added datatype `tiledb_buffer_t` and functions `tiledb_buffer_{alloc,free,get_type,set_type,get_data,set_data}`.
* Added datatype `tiledb_buffer_list_t` and functions `tiledb_buffer_list_{alloc,free,get_num_buffers,get_total_size,get_buffer,flatten}`.
* Added string conversion functions `tiledb_*_to_str()` and `tiledb_*_from_str()` for all public enum types.
* Added config param `vfs.file.enable_filelocks`
* Added datatypes `TILEDB_DATETIME_*`
* Added function `tiledb_query_get_array`


### C++ API

* Added functions `Query::{query_layout, add_range, range, range_num, array}`.
## Breaking changes

### C API

* Removed ability to set `null` tile extents on dimensions. All dimensions must now have an explicit tile extent.

### C++ API

* Removed cast operators of C++ API objects to their underlying C API objects. This helps prevent inadvertent memory issues such as double-frees.
* Removed ability to set `null` tile extents on dimensions. All dimensions must now have an explicit tile extent.
* Changed argument `config` in `Array::consolidate()` from a const-ref to a pointer.
* Removed default includes of `Map` and `MapSchema`. To use the deprecated KV API temporarily, include `<tiledb/map.h>` explicitly.

# TileDB v1.5.1 Release Notes

## Improvements

* Better handling of `{C,CXX}FLAGS` during the build. [#1209](https://github.com/TileDB-Inc/TileDB/pull/1209)
* Update libcurl dependency to v7.64.1 for S3 builds. [#1240](https://github.com/TileDB-Inc/TileDB/pull/1240)

## Bug fixes

* S3 SDK build error fix. [#1201](https://github.com/TileDB-Inc/TileDB/pull/1201)
* Fixed thread safety issue with ZStd compressor. [#1208](https://github.com/TileDB-Inc/TileDB/pull/1208)
* Fixed crash in consolidation due to accessing invalid entry [#1213](https://github.com/TileDB-Inc/TileDB/pull/1213)
* Fixed memory leak in C++ KV API. [#1247](https://github.com/TileDB-Inc/TileDB/pull/1247)
* Fixed minor bug when writing in global order with empty buffers. [#1248](https://github.com/TileDB-Inc/TileDB/pull/1248)

# TileDB v1.5.0 Release Notes

The 1.5.0 release focuses on stability, performance, and usability improvements, as well a new consolidation algorithm.

## New features

* Added an advanced, tunable consolidation algorithm. [#1101](https://github.com/TileDB-Inc/TileDB/pull/1101)

## Improvements

* Small tiles are now batched for larger VFS read operations, improving read performance in some cases. [#1093](https://github.com/TileDB-Inc/TileDB/pull/1093)
* POSIX error messages are included in log messages. [#1076](https://github.com/TileDB-Inc/TileDB/pull/1076)
* Added `tiledb` command-line tool with several supported actions. [#1081](https://github.com/TileDB-Inc/TileDB/pull/1081)
* Added build flag to disable internal statistics. [#1111](https://github.com/TileDB-Inc/TileDB/pull/1111)
* Improved memory overhead slightly by lazily allocating memory before checking the tile cache. [#1141](https://github.com/TileDB-Inc/TileDB/pull/1141)
* Improved tile cache utilization by removing erroneous use of cache for metadata. [#1151](https://github.com/TileDB-Inc/TileDB/pull/1151)
* S3 multi-part uploads are aborted on error. [#1166](https://github.com/TileDB-Inc/TileDB/pull/1166)

## Bug fixes

* Bug fix when reading from a sparse array with real domain. Also added some checks on NaN and INF. [#1100](https://github.com/TileDB-Inc/TileDB/pull/1100)
* Fixed C++ API functions `group_by_cell` and `ungroup_var_buffer` to treat offsets in units of bytes. [#1047](https://github.com/TileDB-Inc/TileDB/pull/1047)
* Several HDFS test build errors fixed. [#1092](https://github.com/TileDB-Inc/TileDB/pull/1092)
* Fixed incorrect indexing in `parallel_for`. [#1105](https://github.com/TileDB-Inc/TileDB/pull/1105)
* Fixed incorrect filter statistics counters. [#1112](https://github.com/TileDB-Inc/TileDB/pull/1112)
* Preserve anonymous attributes in `ArraySchema` copy constructor. [#1144](https://github.com/TileDB-Inc/TileDB/pull/1144)
* Fix non-virtual destructors in C++ API. [#1153](https://github.com/TileDB-Inc/TileDB/pull/1153)
* Added zlib dependency to AWS SDK EP. [#1165](https://github.com/TileDB-Inc/TileDB/pull/1165)
* Fixed a hang in the 'S3::ls()'. [#1183](https://github.com/TileDB-Inc/TileDB/pull/1182)
* Many other small and miscellaneous bug fixes.

## API additions

### C API

* Added function `tiledb_vfs_dir_size`.
* Added function `tiledb_vfs_ls`.
* Added config params `vfs.max_batch_read_size` and `vfs.max_batch_read_amplification`.
* Added functions `tiledb_{array,kv}_encryption_type`.
* Added functions `tiledb_stats_{dump,free}_str`.
* Added function `tiledb_{array,kv}_schema_has_attribute`.
* Added function `tiledb_domain_has_dimension`.

### C++ API

* `{Array,Map}::consolidate{_with_key}` now takes a `Config` as an optional argument.
* Added function `VFS::dir_size`.
* Added function `VFS::ls`.
* Added `{Array,Map}::encryption_type()`.
* Added `{ArraySchema,MapSchema}::has_attribute()`
* Added `Domain::has_dimension()`
* Added constructor overloads for `Array` and `Map` to take a `std::string` encryption key.
* Added overloads for `{Array,Map}::{open,create,consolidate}` to take a `std::string` encryption key.
* Added untyped overloads for `Query::set_buffer()`.

## Breaking changes

### C API

* Deprecated `tiledb_compressor_t` APIs from v1.3.x have been removed, replaced by the `tiledb_filter_list` API. [#1128](https://github.com/TileDB-Inc/TileDB/pull/1128)
* `tiledb_{array,kv}_consolidate{_with_key}` now takes a `tiledb_config_t*` as argument.

### C++ API

* Deprecated `tiledb::Compressor` APIs from v1.3.x have been removed, replaced by the `FilterList` API. [#1128](https://github.com/TileDB-Inc/TileDB/pull/1128)

# TileDB v1.4.2 Release Notes

## Bug fixes

* Fixed support for config parameter values `sm.num_reader_threads` and `sm.num_writer_threads. User-specified values had been ignored for these parameters. [#1096](https://github.com/TileDB-Inc/TileDB/pull/1096)
* Fixed GCC 7 linker errors. [#1091](https://github.com/TileDB-Inc/TileDB/pull/1091)
* Bug fix in the case of dense reads in the presence of both dense and sparse fragments. [#1079](https://github.com/TileDB-Inc/TileDB/pull/1074)
* Fixed double-delta decompression bug on reads for uncompressible chunks. [#1074](https://github.com/TileDB-Inc/TileDB/pull/1074)
* Fixed unnecessary linking of shared zlib when using TileDB superbuild. [#1125](https://github.com/TileDB-Inc/TileDB/pull/1125)

## Improvements

* Added lazy creation of S3 client instance on first request. [#1084](https://github.com/TileDB-Inc/TileDB/pull/1084)
* Added config params `vfs.s3.aws_access_key_id` and `vfs.s3.aws_secret_access_key` for configure s3 access at runtime. [#1036](https://github.com/TileDB-Inc/TileDB/pull/1036)
* Added missing check if coordinates obey the global order in global order sparse writes. [#1039](https://github.com/TileDB-Inc/TileDB/pull/1039)

# TileDB v1.4.1 Release Notes

## Bug fixes

* Fixed bug in incomplete queries, which should always return partial results. An incomplete status with 0 returned results must always mean that the buffers cannot even fit a single cell value. [#1056](https://github.com/TileDB-Inc/TileDB/pull/1056)
* Fixed performance bug during global order write finalization. [#1065](https://github.com/TileDB-Inc/TileDB/pull/1065)
* Fixed error in linking against static TileDB on Windows. [#1058](https://github.com/TileDB-Inc/TileDB/pull/1058)
* Fixed build error when building without TBB. [#1051](https://github.com/TileDB-Inc/TileDB/pull/1051)

## Improvements

* Set LZ4, Zlib and Zstd compressors to build in release mode. [#1034](https://github.com/TileDB-Inc/TileDB/pull/1034)
* Changed coordinates to always be split before filtering. [#1054](https://github.com/TileDB-Inc/TileDB/pull/1054)
* Added type-safe filter option methods to C++ API. [#1062](https://github.com/TileDB-Inc/TileDB/pull/1062)

# TileDB v1.4.0 Release Notes

The 1.4.0 release brings two new major features, attribute filter lists and at-rest array encryption, along with bugfixes and performance improvements.

**Note:** TileDB v1.4.0 changes the on-disk array format. Existing arrays should be re-written using TileDB v1.4.0 before use. Starting from v1.4.0 and on, backwards compatibility for reading old-versioned arrays will be fully supported.

## New features

* All array data can now be encrypted at rest using AES-256-GCM symmetric encryption. [#968](https://github.com/TileDB-Inc/TileDB/pull/968)
* Negative and real-valued domain types are now fully supported. [#885](https://github.com/TileDB-Inc/TileDB/pull/885)
* New filter API for transforming attribute data with an ordered list of filters. [#912](https://github.com/TileDB-Inc/TileDB/pull/912)
* Current filters include: previous compressors, bit width reduction, bitshuffle, byteshuffle, and positive-delta encoding.
    * The bitshuffle filter uses an implementation by [Kiyoshi Masui](https://github.com/kiyo-masui/bitshuffle).
    * The byteshuffle filter uses an implementation by [Francesc Alted](https://github.com/Blosc/c-blosc) (from the Blosc project).
* Arrays can now be opened at specific timestamps. [#984](https://github.com/TileDB-Inc/TileDB/pull/984)

## Deprecations

* The C and C++ APIs for compression have been deprecated. The corresponding filter API should be used instead. The compression API will be removed in a future TileDB version. [#1008](https://github.com/TileDB-Inc/TileDB/pull/1008)
* Removed Blosc compressors (obviated by byteshuffle -> compressor filter list).

## Bug fixes

* Fix issue where performing a read query with empty result could cause future reads to return empty [#882](https://github.com/TileDB-Inc/TileDB/pull/882)
* Fix TBB initialization bug with multiple contexts [#898](https://github.com/TileDB-Inc/TileDB/pull/898)
* Fix bug in max buffer sizes estimation [#903](https://github.com/TileDB-Inc/TileDB/pull/903)
* Fix Buffer allocation size being incorrectly set on realloc [#911](https://github.com/TileDB-Inc/TileDB/pull/911)

## Improvements

* Added check if the coordinates fall out-of-bounds (i.e., outside the array domain) during sparse writes, and added config param `sm.check_coord_oob` to enable/disable the check (enabled by default). [#996](https://github.com/TileDB-Inc/TileDB/pull/996)
* Add config params `sm.num_reader_threads` and `sm.num_writer_threads` for separately controlling I/O parallelism from compression parallelism.
* Added contribution guidelines [#899](https://github.com/TileDB-Inc/TileDB/pull/899)
* Enable building TileDB in Cygwin environment on Windows [#890](https://github.com/TileDB-Inc/TileDB/pull/890)
* Added a simple benchmarking script and several benchmark programs [#889](https://github.com/TileDB-Inc/TileDB/pull/889)
* Changed C API and disk format integer types to have explicit bit widths. [#981](https://github.com/TileDB-Inc/TileDB/pull/981)

## API additions

### C API

* Added `tiledb_{array,kv}_open_at`, `tiledb_{array,kv}_open_at_with_key` and `tiledb_{array,kv}_reopen_at`.
* Added `tiledb_{array,kv}_get_timestamp()`.
* Added `tiledb_kv_is_open`
* Added `tiledb_filter_t` `tiledb_filter_type_t`, `tiledb_filter_option_t`, and `tiledb_filter_list_t` types
* Added `tiledb_filter_*` and `tiledb_filter_list_*` functions.
* Added `tiledb_attribute_{set,get}_filter_list`, `tiledb_array_schema_{set,get}_coords_filter_list`, `tiledb_array_schema_{set,get}_offsets_filter_list` functions.
* Added `tiledb_query_get_buffer` and `tiledb_query_get_buffer_var`.
* Added `tiledb_array_get_uri`
* Added `tiledb_encryption_type_t`
* Added `tiledb_array_create_with_key`, `tiledb_array_open_with_key`, `tiledb_array_schema_load_with_key`, `tiledb_array_consolidate_with_key`
* Added `tiledb_kv_create_with_key`, `tiledb_kv_open_with_key`, `tiledb_kv_schema_load_with_key`, `tiledb_kv_consolidate_with_key`

### C++ API

* Added encryption overloads for `Array()`, `Array::open()`, `Array::create()`, `ArraySchema()`, `Map()`, `Map::open()`, `Map::create()` and `MapSchema()`.
* Added `Array::timestamp()` and `Array::reopen_at()` methods.
* Added `Filter` and `FilterList` classes
* Added `Attribute::filter_list()`, `Attribute::set_filter_list()`, `ArraySchema::coords_filter_list()`, `ArraySchema::set_coords_filter_list()`, `ArraySchema::offsets_filter_list()`, `ArraySchema::set_offsets_filter_list()` functions.
* Added overloads for `Array()`, `Array::open()`, `Map()`, `Map::open()` for handling timestamps.

## Breaking changes

### C API

* Removed Blosc compressors.
* Removed `tiledb_kv_set_max_buffered_items`.
* Modified `tiledb_kv_open` to not take an attribute subselection, but instead take as input the
query type (similar to arrays). This makes the key-value store behave similarly to arrays,
which means that the key-value store does not support interleaved reads/writes any more
(an opened key-value store is used either for reads or writes, but not both).
* `tiledb_kv_close` does not flush the written items. Instead, `tiledb_kv_flush` must be
invoked explicitly.

### C++ API

* Removed Blosc compressors.
* Removed `Map::set_max_buffered_items`.
* Modified `Map::Map` and `Map::open` to not take an attribute subselection, but instead take as input the
query type (similar to arrays). This makes the key-value store behave similarly to arrays,
which means that the key-value store does not support interleaved reads/writes any more
(an opened key-value store is used either for reads or writes, but not both).
* `Map::close` does not flush the written items. Instead, `Map::flush` must be
invoked explicitly.

# TileDB v1.3.2 Release Notes

## Bug fixes

* Fix read query bug from multiple fragments when query layout differs from array layout [#869](https://github.com/TileDB-Inc/TileDB/pull/869)
* Fix error when consolidating empty arrays [#861](https://github.com/TileDB-Inc/TileDB/pull/861)
* Fix bzip2 external project URL [#875](https://github.com/TileDB-Inc/TileDB/pull/875)
* Invalidate cached buffer sizes when query subarray changes [#882](https://github.com/TileDB-Inc/TileDB/pull/882)

## Improvements

* Add check to ensure tile extent greater than zero [#866](https://github.com/TileDB-Inc/TileDB/pull/866)
* Add `TILEDB_INSTALL_LIBDIR` CMake option [#858](https://github.com/TileDB-Inc/TileDB/pull/858)
* Remove `TILEDB_USE_STATIC_*` CMake variables from build [#871](https://github.com/TileDB-Inc/TileDB/pull/871)
* Allow HDFS init to succeed even if libhdfs is not found [#873](https://github.com/TileDB-Inc/TileDB/pull/873)

# TileDB v1.3.1 Release Notes

## Bug fixes
* Add missing checks when setting subarray for sparse writes [#843](https://github.com/TileDB-Inc/TileDB/pull/843)
* Fix dl linking build issue for C/C++ examples on Linux [#844](https://github.com/TileDB-Inc/TileDB/pull/844)
* Add missing type checks for C++ api Query object [#845](https://github.com/TileDB-Inc/TileDB/pull/845)
* Add missing check that coordinates are provided for sparse writes [#846](https://github.com/TileDB-Inc/TileDB/pull/846)

## Improvements

* Fixes to compile on llvm v3.5 [#831](https://github.com/TileDB-Inc/TileDB/pull/831)
* Add option disable building unittests [#836](https://github.com/TileDB-Inc/TileDB/pull/836)

# TileDB v1.3.0 Release Notes

Version 1.3.0 focused on performance, stability, documentation and API improvements/enhancements.

## New features

* New guided tutorial series added to documentation.
* Query times improved dramatically with internal parallelization using TBB (multiple PRs)
* Optional deduplication pass on writes can be enabled [#636](https://github.com/TileDB-Inc/TileDB/pull/636)
* New internal statistics reporting system to aid in performance optimization [#736](https://github.com/TileDB-Inc/TileDB/pull/736)
* Added string type support: ASCII, UTF-8, UTF-16, UTF-32, UCS-2, UCS-4 [#415](https://github.com/TileDB-Inc/TileDB/pull/415)
* Added `TILEDB_ANY` datatype [#446](https://github.com/TileDB-Inc/TileDB/pull/446)
* Added parallelized VFS read operations, enabled by default [#499](https://github.com/TileDB-Inc/TileDB/pull/499)
* SIGINT signals will cancel in-progress queries [#578](https://github.com/TileDB-Inc/TileDB/pull/578)

## Improvements

* Arrays must now be open and closed before issuing queries, which clarifies the TileDB consistency model.
* Improved handling of incomplete queries and variable-length attribute data.
* Added parallel S3, POSIX, and Win32 reads and writes, enabled by default.
* Query performance improvements with parallelism (using TBB as a dependency).
* Got rid of special S3 "directory objects."
* Refactored sparse reads, making them simpler and more amenable to parallelization.
* Refactored dense reads, making them simpler and more amenable to parallelization.
* Refactored dense ordered writes, making them simpler and more amenable to parallelization.
* Refactored unordered writes, making them simpler and more amenable to parallelization.
* Refactored global writes, making them simpler and more amenable to parallelization.
* Added ability to cancel pending background/async tasks. SIGINT signals now cancel pending tasks.
* Async queries now use a configurable number of background threads (default number of threads is 1).
* Added checks for duplicate coordinates and option for coordinate deduplication.
* Map usage via the C++ API `operator[]` is faster, similar to the `MapItem` path.

## Bug Fixes

* Fixed bugs with reads/writes of variable-sized attributes.
* Fixed file locking issue with simultaneous queries.
* Fixed S3 issues with simultaneous queries within the same context.

## API additions

### C API

* Added `tiledb_array_alloc`
* Added `tiledb_array_{open, close, free}`
* Added `tiledb_array_reopen`
* Added `tiledb_array_is_open`
* Added `tiledb_array_get_query_type`
* Added `tiledb_array_get_schema`
* Added `tiledb_array_max_buffer_size` and `tiledb_array_max_buffer_size_var`
* Added `tiledb_query_finalize` function.
* Added `tiledb_ctx_cancel_tasks` function.
* Added `tiledb_query_set_buffer` and `tiledb_query_set_buffer_var` which sets a single attribute buffer
* Added `tiledb_query_get_type`
* Added `tiledb_query_has_results`
* Added `tiledb_vfs_get_config` function.
* Added `tiledb_stats_{enable,disable,reset,dump}` functions.
* Added `tiledb_kv_alloc`
* Added `tiledb_kv_reopen`
* Added `tiledb_kv_has_key` to check if a key exists in the key-value store.
* Added `tiledb_kv_free`.
* Added `tiledb_kv_iter_alloc` which takes as input a kv object
* Added `tiledb_kv_schema_{set,get}_capacity`.
* Added `tiledb_kv_is_dirty`
* Added `tiledb_kv_iter_reset`
* Added `sm.num_async_threads`, `sm.num_tbb_threads`, and `sm.enable_signal_handlers` config parameters.
* Added `sm.check_dedup_coords` and `sm.dedup_coords` config parameters.
* Added `vfs.num_threads` and `vfs.min_parallel_size` config parameters.
* Added `vfs.{s3,file}.max_parallel_ops` config parameters.
* Added `vfs.s3.multipart_part_size` config parameter.
* Added `vfs.s3.proxy_{scheme,host,port,username,password}` config parameters.

### C++ API

* Added `Array::{open, close}`
* Added `Array::reopen`
* Added `Array::is_open`
* Added `Array::query_type`
* Added `Context::cancel_tasks()` function.
* Added `Query::finalize()` function.
* Added `Query::query_type`
* Added `Query::has_results`
* Changed the return type of the `Query` setters to return the object reference.
* Added an extra `Query` constructor that omits the query type (this is inherited from the input array).
* Added `Map::{open, close}`
* Added `Map::reopen`
* Added `Map::is_dirty`
* Added `Map::has_key` to check for key presence.
* A `tiledb::Map` defined with only one attribute will allow implicit usage, e.x. `map[key] = val` instead of `map[key][attr] = val`.
* Added optional attributes argument in `Map::Map` and `Map::open`
* `MapIter` can be used to create iterators for a map.
* Added `MapIter::reset`
* Added `MapSchema::set_capacity` and `MapSchema::capacity`
* Support for trivially copyable objects, such as a custom data struct, was added. They will be backed by an `sizeof(T)` sized `char` attribute.
* `Attribute::create<T>` can now be used with compound `T`, such as `std::string` and `std::vector<T>`, and other
  objects such as a simple data struct.
* Added a `Dimension::create` factory function that does not take tile extent,
  which sets the tile extent to `NULL`.
* `tiledb::Attribute` can now be constructed with an enumerated type (e.x. `TILEDB_CHAR`).
* Added `Stats` class (wraps C API `tiledb_stats_*` functions)
* Added `Config::save_to_file`

## Breaking changes

### C API

* `tiledb_query_finalize` must **always** be called before `tiledb_query_free` after global-order writes.
* Removed `tiledb_vfs_move` and added `tiledb_vfs_move_file` and `tiledb_vfs_move_dir` instead.
* Removed `force` argument from `tiledb_vfs_move_*` and `tiledb_object_move`.
* Removed `vfs.s3.file_buffer_size` config parameter.
* Removed `tiledb_query_get_attribute_status`.
* All `tiledb_*_free` functions now return `void` and do not take `ctx` as input (except for `tiledb_ctx_free`).
* Changed signature of `tiledb_kv_close` to take a `tiledb_kv_t*` argument instead of `tiledb_kv_t**`.
* Renamed `tiledb_domain_get_rank` to `tiledb_domain_get_ndim` to avoid confusion with matrix def of rank.
* Changed signature of `tiledb_array_get_non_empty_domain`.
* Removed `tiledb_array_compute_max_read_buffer_sizes`.
* Changed signature of `tiledb_{array,kv}_open`.
* Removed `tiledb_kv_iter_create`
* Renamed all C API functions that create TileDB objects from `tiledb_*_create` to `tiledb_*_alloc`.
* Removed `tiledb_query_set_buffers`
* Removed `tiledb_query_reset_buffers`
* Added query type argument to `tiledb_array_open`
* Changed argument order in `tiledb_config_iter_alloc`, `tiledb_ctx_alloc`, `tiledb_attribute_alloc`, `tiledb_dimension_alloc`, `tiledb_array_schema_alloc`, `tiledb_kv_schema_load`, `tiledb_kv_get_item`, `tiledb_vfs_alloc`

### C++ API

* Fixes with `Array::max_buffer_elements` and `Query::result_buffer_elements` to comply with the API docs. `pair.first` is the number of elements of the offsets buffer. If `pair.first` is 0, it is a fixed-sized attribute or coordinates.
* `std::array<T, N>` is backed by a `char` tiledb attribute since the size is not guaranteed.
* Headers have the `tiledb_cpp_api_` prefix removed. For example, the include is now `#include <tiledb/attribute.h>`
* Removed `VFS::move` and added `VFS::move_file` and `VFS::move_dir` instead.
* Removed `force` argument from `VFS::move_*` and `Object::move`.
* Removed `vfs.s3.file_buffer_size` config parameter.
* `Query::finalize` must **always** be called before going out of scope after global-order writes.
* Removed `Query::attribute_status`.
* The API was made header only to improve cross-platform compatibility. `config_iter.h`, `filebuf.h`, `map_item.h`, `map_iter.h`, and `map_proxy.h` are no longer available, but grouped into the headers of the objects they support.
* Previously a `tiledb::Map` could be created from a `std::map`, an anonymous attribute name was defined. This must now be explicitly defined: `tiledb::Map::create(tiledb::Context, std::string uri, std::map, std::string attr_name)`
* Removed `tiledb::Query::reset_buffers`. Any previous usages can safely be removed.
* `Map::begin` refers to the same iterator object. For multiple concurrent iterators, a `MapIter` should be manually constructed instead of using `Map::begin()` more than once.
* Renamed `Domain::rank` to `Domain::ndim` to avoid confusion with matrix def of rank.
* Added query type argument to `Array` constructor
* Removed iterator functionality from `Map`.
* Removed `Array::parition_subarray`.

# TileDB v1.2.2 Release Notes

## Bug fixes

* Fix I/O bug on POSIX systems with large reads/writes ([#467](https://github.com/TileDB-Inc/TileDB/pull/467))
* Memory overflow error handling (moved from constructors to init functions) ([#472](https://github.com/TileDB-Inc/TileDB/pull/472))
* Memory leaks with realloc in case of error ([#472](https://github.com/TileDB-Inc/TileDB/pull/472))
* Handle non-existent config param in C++ API ([#475](https://github.com/TileDB-Inc/TileDB/pull/475))
* Read query overflow handling ([#485](https://github.com/TileDB-Inc/TileDB/pull/485))

## Improvements

* Changed S3 default config so that AWS S3 just works ([#455](https://github.com/TileDB-Inc/TileDB/pull/455))
* Minor S3 optimizations and error message fixes ([#462](https://github.com/TileDB-Inc/TileDB/pull/462))
* Documentation additions including S3 usage ([#456](https://github.com/TileDB-Inc/TileDB/pull/456), [#458](https://github.com/TileDB-Inc/TileDB/pull/458), [#459](https://github.com/TileDB-Inc/TileDB/pull/459))
* Various CI improvements ([#449](https://github.com/TileDB-Inc/TileDB/pull/449))

# TileDB v1.2.1 Release Notes

## Bug fixes

* Fixed TileDB header includes for all examples ([#409](https://github.com/TileDB-Inc/TileDB/pull/409))
* Fixed TileDB library dynamic linking problem for C++ API ([#412](https://github.com/TileDB-Inc/TileDB/pull/412))
* Fixed VS2015 build errors ([#424](https://github.com/TileDB-Inc/TileDB/pull/424))
* Bug fix in the sparse case ([#434](https://github.com/TileDB-Inc/TileDB/pull/434))
* Bug fix for 1D vector query layout ([#438](https://github.com/TileDB-Inc/TileDB/pull/438))

## Improvements

* Added documentation to API and examples ([#410](https://github.com/TileDB-Inc/TileDB/pull/410), [#414](https://github.com/TileDB-Inc/TileDB/pull/414))
* Migrated docs to Readthedocs ([#418](https://github.com/TileDB-Inc/TileDB/pull/418), [#420](https://github.com/TileDB-Inc/TileDB/pull/420), [#422](https://github.com/TileDB-Inc/TileDB/pull/422), [#423](https://github.com/TileDB-Inc/TileDB/pull/423), [#425](https://github.com/TileDB-Inc/TileDB/pull/425))
* Added dimension domain/tile extent checks ([#429](https://github.com/TileDB-Inc/TileDB/pull/429))


# TileDB v1.2.0 Release Notes
The 1.2.0 release of TileDB includes many new features, improvements in stability and performance, and two new language interfaces (Python and C++). There are also several breaking changes in the C API and on-disk format, documented below.

**Important Note**: due to several improvements and changes in the underlying array storage mechanism, you will need to recreate any existing arrays in order to use them with TileDB v1.2.0.

## New features
* Windows support. TileDB is now fully supported on Windows systems (64-bit Windows 7 and newer).
* Python API. We are very excited to announce the initial release of a Python API for TileDB. The Python API makes TileDB accessible to a much broader audience, allowing seamless integration with existing Python libraries such as NumPy, Pandas and the scientific Python ecosystem.
* C++ API. We've included a C++ API, which allows TileDB to integrate into modern C++ applications without having to write code towards the C API.  The C++ API is more concise and provides additional compile time type safety.
* S3 object store support. You can now easily store, query, and manipulate your TileDB arrays on S3 API compatibile object stores, including Amazon's AWS S3 service.
* Virtual filesystem interface. The TileDB API now exposes a virtual filesystem (or VFS) interface, allowing you to perform tasks such as file creation, deletion, reads, and appends without worrying about whether your files are stored on S3, HDFS, a POSIX or Windows filesystem, etc.
* Key-value store. TileDB now provides a key-value (meta) data storage abstraction.  Its implementation is built upon TileDB's sparse arrays and inherits all the properties of TileDB sparse arrays.

## Improvements
* Homebrew formula added for easier installation on macOS.  Homebrew is now the perferred method for installing TileDB and its dependencies on macOS.
* Docker images updated to include stable/unstable/dev options, and easy configuration of additional components (e.g. S3 support).
* Tile cache implemented, which will greatly speed up repeated queries on overlapping regions of the same array.
* Ability to pass runtime configuration arguments to TileDB/VFS backends.
* Unnamed (or "anonymous") dimensions are now supported; having a single anonymous attribute is also supported.
* Concurrency bugfixes for several compressors.
* Correctness issue fixed in double-delta compressor for some datatypes.
* Better build behavior on systems with older GCC or CMake versions.
* Several memory leaks and overruns fixed with help of sanitizers.
* Many improved error condition checks and messages for easier debugging.
* Many other small bugs and API inconsistencies fixed.

## C API additions
* `tiledb_config_*`:  Types and functions related to the new configuration object and functionality.
* `tiledb_config_iter_*`: Iteration functionality for retieving parameters/values from the new configuration object.
* `tiledb_ctx_get_config()`: Function to get a configuration from a context.
* `tiledb_filesystem_t`: Filesystem type enum.
* `tiledb_ctx_is_supported_fs()`: Function to check for support for a given filesystem backend.
* `tiledb_error_t`, `tiledb_error_message()` and `tiledb_error_free()`: Type and functions for TileDB error messages.
* `tiledb_ctx_get_last_error()`: Function to get last error from context.
* `tiledb_domain_get_rank()`: Function to retrieve number of dimensions in a domain.
* `tiledb_domain_get_dimension_from_index()` and `tiledb_domain_get_dimension_from_name()`: Replaces dimension iterators.
* `tiledb_dimension_{create,free,get_name,get_type,get_domain,get_tile_extent}()`: Functions related to creation and manipulation of `tiledb_dimension_t` objects.
* `tiledb_array_schema_set_coords_compressor()`: Function to set the coordinates compressor.
* `tiledb_array_schema_set_offsets_compressor()`: Function to set the offsets compressor.
* `tiledb_array_schema_get_attribute_{num,from_index,from_name}()`: Replaces attribute iterators.
* `tiledb_query_create()`: Replaced many arguments with new `tiledb_query_set_*()` setter functions.
* `tiledb_array_get_non_empty_domain()`: Function to retrieve the non-empty domain from an array.
* `tiledb_array_compute_max_read_buffer_sizes()`: Function to compute an upper bound on the buffer sizes required for a read query.
* `tiledb_object_ls()`: Function to visit the children of a path.
* `tiledb_uri_to_path()`: Function to convert a file:// URI to a platform-native path.
* `TILEDB_MAX_PATH` and `tiledb_max_path()`: The maximum length for tiledb resource paths.
* `tiledb_kv_*`: Types and functions related to the new key-value store functionality.
* `tiledb_vfs_*`: Types and functions related to the new virtual filesystem (VFS) functionality.

## Breaking changes

### C API
* Rename `tiledb_array_metadata_t` -> `tiledb_array_schema_t`, and associated `tiledb_array_metadata_*` functions to `tiledb_array_schema_*`.
* Remove `tiledb_attribute_iter_t`.
* Remove `tiledb_dimension_iter_t`.
* Rename `tiledb_delete()`, `tiledb_move()`, `tiledb_walk()` to `tiledb_object_{delete,move,walk}()`.
* `tiledb_ctx_create`: Config argument added.
* `tiledb_domain_create`: Datatype argument removed.
* `tiledb_domain_add_dimension`: Name, domain and tile extent arguments replaced with single `tiledb_dimension_t` argument.
* `tiledb_query_create()`: Replaced many arguments with new `tiledb_query_set_*()` setter functions.
* `tiledb_array_create()`: Added array URI argument.
* `tiledb_*_free()`: All free functions now take a pointer to the object pointer instead of simply object pointer.
* The include files are now installed into a `tiledb` folder. The correct path is now `#include <tiledb/tiledb.h>` (or `#include <tiledb/tiledb>` for the C++ API).

### Resource Management
* Support for moving resources across previous VFS backends (local fs <-> HDFS) has been removed.  A more generic implementation for this functionality with improved performance is planned for the next version of TileDB.<|MERGE_RESOLUTION|>--- conflicted
+++ resolved
@@ -1,44 +1,3 @@
-<<<<<<< HEAD
-# TileDB v2.10.4 Release Notes
-
-## Improvements
-
-* Adding experimental API for getting relevant fragments. [#3413](https://github.com/TileDB-Inc/TileDB/pull/3413)
-
-## API additions
-
-### C API
-
-* Add `tiledb_query_get_relevant_fragment_num` for experimental API to get relevant fragments. [#3413](https://github.com/TileDB-Inc/TileDB/pull/3413)
-
-# TileDB v2.10.3 Release Notes
-
-## Improvements
-
-* Sparse refactored readers, mark empty fragments as fully loaded early. [#3394](https://github.com/TileDB-Inc/TileDB/pull/3394)
-
-## Bug fixes
-
-* Fix SC-19287: segfault due to deref nonexistent filestore key [#3359](https://github.com/TileDB-Inc/TileDB/pull/3359)
-* Bug Fix: Wrong results when using OR condition with nullable attributes [#3308](https://github.com/TileDB-Inc/TileDB/pull/3308)
-
-# TileDB v2.10.2 Release Notes
-
-## Bug fixes
-
-* Close magic resources [#3319](https://github.com/TileDB-Inc/TileDB/pull/3319)
-* Correct simple typo in assignment [#3335](https://github.com/TileDB-Inc/TileDB/pull/3335)
-* Datatype for domain must be serialized for backwards client compatibility [#3343](https://github.com/TileDB-Inc/TileDB/pull/3343)
-* Sparse global order reader: disable reader for reads with qc. [#3342](https://github.com/TileDB-Inc/TileDB/pull/3342)
-* Fix issue with sparse unordered without duplicates query deserialization to use Indexed Reader [#3347](https://github.com/TileDB-Inc/TileDB/pull/3347)
-
-# TileDB v2.10.1 Release Notes
-
-## Bug fixes
-* compute_results_count_sparse_string: using cached ranges properly. [#3314](https://github.com/TileDB-Inc/TileDB/pull/3314)
-
-=======
->>>>>>> 0ab3c88c
 # TileDB v2.10.0 Release Notes
 
 **Full Changelog**: https://github.com/TileDB-Inc/TileDB/compare/2.9.0...2.10.0
