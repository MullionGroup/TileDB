--- conflicted
+++ resolved
@@ -13,12 +13,6 @@
       matrix:
         os:
           - ubuntu-20.04
-<<<<<<< HEAD
-        # Note: v2_1_0 arrays were never created so its currently skipped
-        # Note: This matrix is used to set the value of TILEDB_COMPATIBILITY_VERSION
-        tiledb_version: ["v1_4_0", "v1_5_0", "v1_6_0", "v1_7_0", "v2_0_0", "v2_2_0", "v2_2_3", "v2_3_0", "v2_4_0", "v2_5_0", "v2_6_0", "v2_7_0", "v2_8_3", "v2_9_1"]
-=======
->>>>>>> 0ab3c88c
     timeout-minutes: 120
     name: Build tiledb_unit
     steps:
@@ -88,11 +82,7 @@
 
           # we clone the latest version, because we are specifying the
           # test target version in the TILEDB_COMPATIBILITY_VERSION variable
-<<<<<<< HEAD
-          git clone https://github.com/TileDB-Inc/TileDB-Unit-Test-Arrays.git --branch main test/inputs/arrays/read_compatibility_test
-=======
           git clone --depth=1 https://github.com/TileDB-Inc/TileDB-Unit-Test-Arrays.git --branch main test/inputs/arrays/read_compatibility_test
->>>>>>> 0ab3c88c
 
           # Remove all arrays besides the current matrix version
           ls test/inputs/arrays/read_compatibility_test/ | grep -v ${TILEDB_COMPATIBILITY_VERSION} | grep -v "__tiledb_group.tdb" | xargs -I{} echo "rm -r test/inputs/arrays/read_compatibility_test/{}"
